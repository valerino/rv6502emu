/*
 * Filename: /src/cpu/opcodes.rs
 * Project: rv6502emu
 * Created Date: 2021-08-09, 12:52:20
 * Author: valerino <xoanino@gmail.com>
 * Copyright (c) 2021 valerino
 *
 * MIT License
 *
 * Copyright (c) 2021 valerino
 *
 * Permission is hereby granted, free of charge, to any person obtaining a copy of
 * this software and associated documentation files (the "Software"), to deal in
 * the Software without restriction, including without limitation the rights to
 * use, copy, modify, merge, publish, distribute, sublicense, and/or sell copies
 * of the Software, and to permit persons to whom the Software is furnished to do
 * so, subject to the following conditions:
 *
 * The above copyright notice and this permission notice shall be included in all
 * copies or substantial portions of the Software.
 *
 * THE SOFTWARE IS PROVIDED "AS IS", WITHOUT WARRANTY OF ANY KIND, EXPRESS OR
 * IMPLIED, INCLUDING BUT NOT LIMITED TO THE WARRANTIES OF MERCHANTABILITY,
 * FITNESS FOR A PARTICULAR PURPOSE AND NONINFRINGEMENT. IN NO EVENT SHALL THE
 * AUTHORS OR COPYRIGHT HOLDERS BE LIABLE FOR ANY CLAIM, DAMAGES OR OTHER
 * LIABILITY, WHETHER IN AN ACTION OF CONTRACT, TORT OR OTHERWISE, ARISING FROM,
 * OUT OF OR IN CONNECTION WITH THE SOFTWARE OR THE USE OR OTHER DEALINGS IN THE
 * SOFTWARE.
 */

use crate::cpu::addressing_modes;
use crate::cpu::addressing_modes::AddressingModeId::*;
use crate::cpu::addressing_modes::*;
use crate::cpu::cpu_error::{CpuError, CpuErrorType};
use crate::cpu::debugger::breakpoints::BreakpointType;
use crate::cpu::debugger::Debugger;
use crate::cpu::CpuFlags;
use crate::cpu::{Cpu, CpuOperation, Vectors};
use crate::utils;
use crate::utils::*;
use ::function_name::named;
use lazy_static::*;

/**
 * holds opcode information for assembler/disassembler
 */
#[derive(Clone, Debug, Copy)]
pub(crate) struct OpcodeMarker {
    /// opcode name
    pub(crate) name: &'static str,

    /// addressing mode
    pub(crate) id: AddressingModeId,
}

lazy_static! {
    /**
     * the 256 opcodes table (includes undocumented)
     *
     * each opcode gets in input a reference to the Cpu, a reference to the Debugger, the cycles needed to execute the opcode, a boolean to indicate if, on crossing page boundaries, an extra cycles must be added,
     * a boolean to indicate decoding only (no execution, for the disassembler), a boolean to indicate if an rw breakpoint has been triggered before and finally a boolean to silence outputs for combined opcodes (i.e ISC).
     * returns a tuple with the instruction size and the effective elapsed cycles (may include the aferomentioned additional cycle).
     *
     * for clarity, each Vec element is a tuple defined as this (with named return values):
     *
     * (< fn(c: &mut Cpu, d: Option<& Debugger>, in_cycles: usize, extra_cycle_on_page_crossing: bool, decode_only: bool, quiet: bool) -> Result<(instr_size:i8, out_cycles:usize), CpuError>, d: Option<& Debugger>, in_cycles: usize, add_extra_cycle:bool) >)
     *
     * all the opcodes info are taken from, in no particular order :
     *
     * - https://www.masswerk.at/6502/6502_instruction_set.html
     * - https://problemkaputt.de/2k6specs.htm#cpu65xxmicroprocessor
     * - http://www.oxyron.de/html/opcodes02.html
     * - http://www.obelisk.me.uk/6502/reference.html (WARNING: ASL, LSR, ROL, ROR info is wrong! flag Z is set when RESULT=0, not when A=0. i fixed this in functions comments.)
     * - [https://csdb.dk/release/?id=198357](NMOS 6510 Unintended Opcodes)
     */
    pub(crate) static ref OPCODE_MATRIX: Vec<( fn(c: &mut Cpu, d: Option<&Debugger>, in_cycles: usize, extra_cycle_on_page_crossing: bool, decode_only:bool, quiet: bool) -> Result<(i8, usize), CpuError>, usize, bool, OpcodeMarker)> =
        vec![
            // 0x0 - 0xf
            (brk::<ImpliedAddressing>, 7, false, OpcodeMarker{ name: "brk", id: Imp}), (ora::<XIndirectAddressing>, 6, false, OpcodeMarker{ name: "ora", id: Xin}), (kil::<ImpliedAddressing>, 0, false, OpcodeMarker{ name: "kil", id: Imp}), (slo::<XIndirectAddressing>, 8, false, OpcodeMarker{ name: "slo", id: Xin}),
            (nop::<ZeroPageAddressing>, 3, false, OpcodeMarker{ name: "nop", id: Zpg}), (ora::<ZeroPageAddressing>, 3, false, OpcodeMarker{ name: "ora", id: Zpg}), (asl::<ZeroPageAddressing>, 5, false, OpcodeMarker{ name: "asl", id: Zpg}), (slo::<ZeroPageAddressing>, 5, false, OpcodeMarker{ name: "slo", id: Zpg}),
            (php::<ImpliedAddressing>, 3, false, OpcodeMarker{ name: "php", id: Imp}), (ora::<ImmediateAddressing>, 2, false, OpcodeMarker{ name: "ora", id: Imm}), (asl::<AccumulatorAddressing>, 2, false, OpcodeMarker{ name: "asl", id: Acc}), (anc::<ImmediateAddressing>, 2, false, OpcodeMarker{ name: "anc", id: Imm}),
            (nop::<AbsoluteAddressing>, 4, false, OpcodeMarker{ name: "nop", id: Abs}), (ora::<AbsoluteAddressing>, 4, false, OpcodeMarker{ name: "ora", id: Abs}), (asl::<AbsoluteAddressing>, 6, false, OpcodeMarker{ name: "asl", id: Abs}), (slo::<AbsoluteAddressing>, 6, false, OpcodeMarker{ name: "slo", id: Abs}),

            // 0x10 - 0x1f
            (bpl::<RelativeAddressing>, 2, true, OpcodeMarker{ name: "bpl", id: Rel}), (ora::<IndirectYAddressing>, 5, true, OpcodeMarker{ name: "ora", id: Iny}), (kil::<ImpliedAddressing>, 0, false, OpcodeMarker{ name: "kil", id: Imp}), (slo::<IndirectYAddressing>, 8, false, OpcodeMarker{ name: "slo", id: Iny}),
            (nop::<ZeroPageXAddressing>, 4, false, OpcodeMarker{ name: "nop", id: Zpx}), (ora::<ZeroPageXAddressing>, 4, false, OpcodeMarker{ name: "ora", id: Zpx}), (asl::<ZeroPageXAddressing>, 6, false, OpcodeMarker{ name: "asl", id: Zpx}), (slo::<ZeroPageXAddressing>, 6, false, OpcodeMarker{ name: "slo", id: Zpx}),
            (clc::<ImpliedAddressing>, 2, false, OpcodeMarker{ name: "clc", id: Imp}), (ora::<AbsoluteYAddressing>, 4, true, OpcodeMarker{ name: "ora", id: Abx}), (nop::<ImpliedAddressing>, 2, false, OpcodeMarker{ name: "nop", id: Imp}), (slo::<AbsoluteYAddressing>, 7, false, OpcodeMarker{ name: "slo", id: Aby}),
            (nop::<AbsoluteXAddressing>, 4, true, OpcodeMarker{ name: "nop", id: Abx}), (ora::<AbsoluteXAddressing>, 4, true, OpcodeMarker{ name: "ora", id: Abx}), (asl::<AbsoluteXAddressing>, 7, false, OpcodeMarker{ name: "asl", id: Abx}), (slo::<AbsoluteXAddressing>, 7, false, OpcodeMarker{ name: "slo", id: Abx}),

            // 0x20 - 0x2f
            (jsr::<AbsoluteAddressing>, 6, false, OpcodeMarker{ name: "jsr", id: Abs}), (and::<XIndirectAddressing>, 6, false, OpcodeMarker{ name: "and", id: Abx}), (kil::<ImpliedAddressing>, 0, false, OpcodeMarker{ name: "kil", id: Imp}), (rla::<XIndirectAddressing>, 8, false, OpcodeMarker{ name: "rla", id: Xin}),
            (bit::<ZeroPageAddressing>, 3, false, OpcodeMarker{ name: "bit", id: Zpg}), (and::<ZeroPageAddressing>, 3, false, OpcodeMarker{ name: "and", id: Zpg}), (rol::<ZeroPageAddressing>, 5, false, OpcodeMarker{ name: "rol", id: Zpg}), (rla::<ZeroPageAddressing>, 5, false, OpcodeMarker{ name: "rla", id: Zpg}),
            (plp::<ImpliedAddressing>, 4, false, OpcodeMarker{ name: "plp", id: Imp}), (and::<ImmediateAddressing>, 2, false, OpcodeMarker{ name: "and", id: Imm}), (rol::<AccumulatorAddressing>, 2, false, OpcodeMarker{ name: "rol", id: Acc}), (anc::<ImmediateAddressing>, 2, false, OpcodeMarker{ name: "anc", id: Imm}),
            (bit::<AbsoluteAddressing>, 4, false, OpcodeMarker{ name: "bit", id: Abs}), (and::<AbsoluteAddressing>, 4, false, OpcodeMarker{ name: "and", id: Abs}), (rol::<AbsoluteAddressing>, 6, false, OpcodeMarker{ name: "rol", id: Abs}), (rla::<AbsoluteAddressing>, 6, false, OpcodeMarker{ name: "rla", id: Abs}),

            // 0x30 - 0x3f
            (bmi::<RelativeAddressing>, 2, true, OpcodeMarker{ name: "bmi", id: Rel}), (and::<IndirectYAddressing>, 5, true, OpcodeMarker{ name: "and", id: Iny}), (kil::<ImpliedAddressing>, 0, false, OpcodeMarker{ name: "kil", id: Imp}), (rla::<IndirectYAddressing>, 8, false, OpcodeMarker{ name: "rla", id: Iny}),
            (nop::<ZeroPageXAddressing>, 4, false, OpcodeMarker{ name: "nop", id: Zpx}), (and::<ZeroPageXAddressing>, 4, false, OpcodeMarker{ name: "and", id: Zpx}), (rol::<ZeroPageXAddressing>, 6, false, OpcodeMarker{ name: "rol", id: Zpx}), (rla::<ZeroPageXAddressing>, 6, false, OpcodeMarker{ name: "rla", id: Zpx}),
            (sec::<ImpliedAddressing>, 2, false, OpcodeMarker{ name: "sec", id: Imp}), (and::<AbsoluteYAddressing>, 4, true, OpcodeMarker{ name: "and", id: Aby}), (nop::<ImpliedAddressing>, 2, false, OpcodeMarker{ name: "nop", id: Imp}), (rla::<AbsoluteYAddressing>, 7, false, OpcodeMarker{ name: "rla", id: Aby}),
            (nop::<AbsoluteXAddressing>, 4, true, OpcodeMarker{ name: "nop", id: Abx}), (and::<AbsoluteXAddressing>, 4, true, OpcodeMarker{ name: "and", id: Abx}), (rol::<AbsoluteXAddressing>, 7, false, OpcodeMarker{ name: "rol", id: Abx}), (rla::<AbsoluteXAddressing>, 7, false, OpcodeMarker{ name: "rla", id: Abx}),

            // 0x40 - 0x4f
            (rti::<ImpliedAddressing>, 6, false, OpcodeMarker{ name: "rti", id: Imp}), (eor::<XIndirectAddressing>, 6, false, OpcodeMarker{ name: "eor", id: Xin}), (kil::<ImpliedAddressing>, 0, false, OpcodeMarker{ name: "kil", id: Imp}), (sre::<XIndirectAddressing>, 8, false, OpcodeMarker{ name: "sre", id: Xin}),
            (nop::<ZeroPageAddressing>, 3, false, OpcodeMarker{ name: "nop", id: Zpg}), (eor::<ZeroPageAddressing>, 3, false, OpcodeMarker{ name: "eor", id: Zpg}), (lsr::<ZeroPageAddressing>, 5, false, OpcodeMarker{ name: "lsr", id: Zpg}), (sre::<ZeroPageAddressing>, 5, false, OpcodeMarker{ name: "sre", id: Zpg}),
            (pha::<ImpliedAddressing>, 3, false, OpcodeMarker{ name: "pha", id: Imp}), (eor::<ImmediateAddressing>, 2, false, OpcodeMarker{ name: "eor", id: Imm}), (lsr::<AccumulatorAddressing>, 2, false, OpcodeMarker{ name: "lsr", id: Acc}), (alr::<ImmediateAddressing>, 2, false, OpcodeMarker{ name: "alr", id: Imm}),
            (jmp::<AbsoluteAddressing>, 3, false, OpcodeMarker{ name: "jmp", id: Abs}), (eor::<AbsoluteAddressing>, 4, false, OpcodeMarker{ name: "eor", id: Abs}), (lsr::<AbsoluteAddressing>, 6, false, OpcodeMarker{ name: "lsr", id: Abs}), (sre::<AbsoluteAddressing>, 6, false, OpcodeMarker{ name: "sre", id: Abs}),

            // 0x50 - 0x5f
            (bvc::<RelativeAddressing>, 2, true, OpcodeMarker{ name: "bvc", id: Rel}), (eor::<IndirectYAddressing>, 5, true, OpcodeMarker{ name: "eor", id: Iny}), (kil::<ImpliedAddressing>, 0, false, OpcodeMarker{ name: "kil", id: Imp}), (sre::<IndirectYAddressing>, 8, false, OpcodeMarker{ name: "sre", id: Iny}),
            (nop::<ZeroPageXAddressing>, 4, false, OpcodeMarker{ name: "nop", id: Zpx}), (eor::<ZeroPageXAddressing>, 4, false, OpcodeMarker{ name: "eor", id: Zpx}), (lsr::<ZeroPageXAddressing>, 6, false, OpcodeMarker{ name: "lsr", id: Zpx}), (sre::<ZeroPageXAddressing>, 6, false, OpcodeMarker{ name: "sre", id: Zpx}),
            (cli::<ImpliedAddressing>, 2, false, OpcodeMarker{ name: "cli", id: Imp}), (eor::<AbsoluteYAddressing>, 4, true, OpcodeMarker{ name: "eor", id: Aby}), (nop::<ImpliedAddressing>, 2, false, OpcodeMarker{ name: "nop", id: Imp}), (sre::<AbsoluteYAddressing>, 7, false, OpcodeMarker{ name: "sre", id: Aby}),
            (nop::<AbsoluteXAddressing>, 4, true, OpcodeMarker{ name: "nop", id: Abx}), (eor::<AbsoluteXAddressing>, 4, true, OpcodeMarker{ name: "eor", id: Abx}), (lsr::<AbsoluteXAddressing>, 7, false, OpcodeMarker{ name: "lsr", id: Abx}), (sre::<AbsoluteXAddressing>, 7, false, OpcodeMarker{ name: "sre", id: Abx}),

            // 0x60 - 0x6f
            (rts::<ImpliedAddressing>, 6, false, OpcodeMarker{ name: "rts", id: Imp}), (adc::<XIndirectAddressing>, 6, false, OpcodeMarker{ name: "adc", id: Xin}), (kil::<ImpliedAddressing>, 0, false, OpcodeMarker{ name: "kil", id: Imp}), (rra::<XIndirectAddressing>, 8, false, OpcodeMarker{ name: "rra", id: Xin}),
            (nop::<ZeroPageAddressing>, 3, false, OpcodeMarker{ name: "nop", id: Zpg}), (adc::<ZeroPageAddressing>, 3, false, OpcodeMarker{ name: "adc", id: Zpg}), (ror::<ZeroPageAddressing>, 5, false, OpcodeMarker{ name: "ror", id: Zpg}), (rra::<ZeroPageAddressing>, 5, false, OpcodeMarker{ name: "rra", id: Zpg}),
            (pla::<ImpliedAddressing>, 4, false, OpcodeMarker{ name: "pla", id: Imp}), (adc::<ImmediateAddressing>, 2, true, OpcodeMarker{ name: "adc", id: Imm}), (ror::<AccumulatorAddressing>, 2, false, OpcodeMarker{ name: "ror", id: Acc}), (arr::<ImmediateAddressing>, 2, false, OpcodeMarker{ name: "arr", id: Imm}),
            (jmp::<IndirectAddressing>, 5, false, OpcodeMarker{ name: "jmp", id: Ind}), (adc::<AbsoluteAddressing>, 4, false, OpcodeMarker{ name: "adc", id: Abs}), (ror::<AbsoluteAddressing>, 6, false, OpcodeMarker{ name: "ror", id: Abs}), (rra::<AbsoluteAddressing>, 6, false, OpcodeMarker{ name: "rra", id: Abs}),

            // 0x70 - 0x7f
            (bvs::<RelativeAddressing>, 2, true, OpcodeMarker{ name: "bvs", id: Rel}), (adc::<IndirectYAddressing>, 5, true, OpcodeMarker{ name: "adc", id: Iny}), (kil::<ImpliedAddressing>, 0, false, OpcodeMarker{ name: "kil", id: Imp}), (rra::<IndirectYAddressing>, 8, false, OpcodeMarker{ name: "rra", id: Iny}),
            (nop::<ZeroPageXAddressing>, 4, false, OpcodeMarker{ name: "nop", id: Zpx}), (adc::<ZeroPageXAddressing>, 4, false, OpcodeMarker{ name: "adc", id: Zpx}), (ror::<ZeroPageXAddressing>, 6, false, OpcodeMarker{ name: "ror", id: Zpx}), (rra::<ZeroPageXAddressing>, 6, false, OpcodeMarker{ name: "rra", id: Zpx}),
            (sei::<ImpliedAddressing>, 2, false, OpcodeMarker{ name: "sei", id: Imp}), (adc::<AbsoluteYAddressing>, 4, true, OpcodeMarker{ name: "adc", id: Aby}), (nop::<ImpliedAddressing>, 2, false, OpcodeMarker{ name: "nop", id: Imp}), (rra::<AbsoluteYAddressing>, 7, false, OpcodeMarker{ name: "rra", id: Aby}),
            (nop::<AbsoluteXAddressing>, 4, true, OpcodeMarker{ name: "nop", id: Abx}), (adc::<AbsoluteXAddressing>, 4, true, OpcodeMarker{ name: "adc", id: Abx}), (ror::<AbsoluteXAddressing>, 7, false, OpcodeMarker{ name: "ror", id: Abx}), (rra::<AbsoluteXAddressing>, 7, false, OpcodeMarker{ name: "rra", id: Abx}),

            // 0x80 - 0x8f
            (nop::<ImmediateAddressing>, 2, false, OpcodeMarker{ name: "nop", id: Imm}), (sta::<XIndirectAddressing>, 6, false, OpcodeMarker{ name: "sta", id: Xin}), (nop::<ImmediateAddressing>, 2, false, OpcodeMarker{ name: "nop", id: Imm}), (sax::<XIndirectAddressing>, 6, false, OpcodeMarker{ name: "sax", id: Xin}),
            (sty::<ZeroPageAddressing>, 3, false, OpcodeMarker{ name: "sty", id: Zpg}), (sta::<ZeroPageAddressing>, 3, false, OpcodeMarker{ name: "sta", id: Zpg}), (stx::<ZeroPageAddressing>, 3, false, OpcodeMarker{ name: "stx", id: Zpg}), (sax::<ZeroPageAddressing>, 3, false, OpcodeMarker{ name: "sax", id: Zpg}),
            (dey::<ImpliedAddressing>, 2, false, OpcodeMarker{ name: "dey", id: Imp}), (nop::<ImmediateAddressing>, 2, false, OpcodeMarker{ name: "nop", id: Imm}), (txa::<ImpliedAddressing>, 2, false, OpcodeMarker{ name: "txa", id: Imp}), (xaa::<ImmediateAddressing>, 2, false, OpcodeMarker{ name: "xaa", id: Imm}),
            (sty::<AbsoluteAddressing>, 4, false, OpcodeMarker{ name: "sty", id: Abs}), (sta::<AbsoluteAddressing>, 4, false, OpcodeMarker{ name: "sta", id: Abs}), (stx::<AbsoluteAddressing>, 4, false, OpcodeMarker{ name: "stx", id: Abs}), (sax::<AbsoluteAddressing>, 4, false, OpcodeMarker{ name: "sax", id: Abs}),

            // 0x90 - 0x9f
            (bcc::<RelativeAddressing>, 2, true, OpcodeMarker{ name: "bcc", id: Rel}), (sta::<IndirectYAddressing>, 6, false, OpcodeMarker{ name: "sta", id: Iny}), (kil::<ImpliedAddressing>, 0, false, OpcodeMarker{ name: "kil", id: Imp}), (ahx::<IndirectYAddressing>, 6, false, OpcodeMarker{ name: "ahx", id: Iny}),
            (sty::<ZeroPageXAddressing>, 4, false, OpcodeMarker{ name: "sty", id: Zpx}), (sta::<ZeroPageXAddressing>, 4, false, OpcodeMarker{ name: "sta", id: Zpx}), (stx::<ZeroPageYAddressing>, 4, false, OpcodeMarker{ name: "stx", id: Zpy}), (sax::<ZeroPageYAddressing>, 4, false, OpcodeMarker{ name: "sax", id: Zpy}),
            (tya::<ImpliedAddressing>, 2, false, OpcodeMarker{ name: "tya", id: Imp}), (sta::<AbsoluteYAddressing>, 5, false, OpcodeMarker{ name: "sta", id: Aby}), (txs::<ImpliedAddressing>, 2, false, OpcodeMarker{ name: "txs", id: Imp}), (tas::<AbsoluteYAddressing>, 5, false, OpcodeMarker{ name: "tas", id: Aby}),
            (shy::<AbsoluteXAddressing>, 5, false, OpcodeMarker{ name: "shy", id: Abx}), (sta::<AbsoluteXAddressing>, 5, false, OpcodeMarker{ name: "sta", id: Abx}), (shx::<AbsoluteYAddressing>, 5, false, OpcodeMarker{ name: "shx", id: Aby}), (ahx::<AbsoluteYAddressing>, 5, false, OpcodeMarker{ name: "ahx", id: Aby}),

            // 0xa0 - 0xaf
            (ldy::<ImmediateAddressing>, 2, false, OpcodeMarker{ name: "ldy", id: Imm}), (lda::<XIndirectAddressing>, 6, false, OpcodeMarker{ name: "lda", id: Xin}), (ldx::<ImmediateAddressing>, 2, false, OpcodeMarker{ name: "ldx", id: Imm}), (lax::<XIndirectAddressing>, 6, false, OpcodeMarker{ name: "lax", id: Xin}),
            (ldy::<ZeroPageAddressing>, 3, false, OpcodeMarker{ name: "ldy", id: Zpg}), (lda::<ZeroPageAddressing>, 3, false, OpcodeMarker{ name: "lda", id: Zpg}), (ldx::<ZeroPageAddressing>, 3, false, OpcodeMarker{ name: "ldx", id: Zpg}), (lax::<ZeroPageAddressing>, 3, false, OpcodeMarker{ name: "lax", id: Zpg}),
            (tay::<ImpliedAddressing>, 2, false, OpcodeMarker{ name: "tay", id: Imp}), (lda::<ImmediateAddressing>, 2, false, OpcodeMarker{ name: "lda", id: Imm}), (tax::<ImpliedAddressing>, 2, false, OpcodeMarker{ name: "tax", id: Imp}), (lax::<ImmediateAddressing>, 2, false, OpcodeMarker{ name: "lxa", id: Imm}),
            (ldy::<AbsoluteAddressing>, 4, false, OpcodeMarker{ name: "ldy", id: Abs}), (lda::<AbsoluteAddressing>, 4, false, OpcodeMarker{ name: "lda", id: Abs}), (ldx::<AbsoluteAddressing>, 4, false, OpcodeMarker{ name: "ldx", id: Abs}), (lax::<AbsoluteAddressing>, 4, false, OpcodeMarker{ name: "lax", id: Abs}),

            // 0xb0 - 0xbf
            (bcs::<RelativeAddressing>, 2, true, OpcodeMarker{ name: "bcs", id: Rel}), (lda::<IndirectYAddressing>, 5, true, OpcodeMarker{ name: "lda", id: Iny}), (kil::<ImpliedAddressing>, 0, false, OpcodeMarker{ name: "kil", id: Imp}), (lax::<IndirectYAddressing>, 5, true, OpcodeMarker{ name: "lax", id: Iny}),
            (ldy::<ZeroPageXAddressing>, 4, false, OpcodeMarker{ name: "ldy", id: Zpx}), (lda::<ZeroPageXAddressing>, 4, false, OpcodeMarker{ name: "lda", id: Zpx}), (ldx::<ZeroPageYAddressing>, 4, false, OpcodeMarker{ name: "ldx", id: Zpy}), (lax::<ZeroPageYAddressing>, 4, false, OpcodeMarker{ name: "lax", id: Zpy}),
            (clv::<ImpliedAddressing>, 2, false, OpcodeMarker{ name: "clv", id: Imp}), (lda::<AbsoluteYAddressing>, 4, true, OpcodeMarker{ name: "lda", id: Aby}), (tsx::<ImpliedAddressing>, 2, false, OpcodeMarker{ name: "tsx", id: Imp}), (las::<AbsoluteYAddressing>, 4, true, OpcodeMarker{ name: "las", id: Aby}),
            (ldy::<AbsoluteXAddressing>, 4, true, OpcodeMarker{ name: "ldy", id: Abx}), (lda::<AbsoluteXAddressing>, 4, true, OpcodeMarker{ name: "lda", id: Abx}), (ldx::<AbsoluteYAddressing>, 4, true, OpcodeMarker{ name: "ldx", id: Aby}), (lax::<AbsoluteYAddressing>, 4, true, OpcodeMarker{ name: "lax", id: Aby}),

            // 0xc0 - 0xcf
            (cpy::<ImmediateAddressing>, 2, false, OpcodeMarker{ name: "cpy", id: Imm}), (cmp::<XIndirectAddressing>, 6, false, OpcodeMarker{ name: "cmp", id: Xin}), (nop::<ImmediateAddressing>, 2, false, OpcodeMarker{ name: "nop", id: Imm}), (dcp::<XIndirectAddressing>, 8, false, OpcodeMarker{ name: "dcp", id: Xin}),
            (cpy::<ZeroPageAddressing>, 3, false, OpcodeMarker{ name: "cpy", id: Zpg}), (cmp::<ZeroPageAddressing>, 3, false, OpcodeMarker{ name: "cmp", id: Zpg}), (dec::<ZeroPageAddressing>, 5, false, OpcodeMarker{ name: "dec", id: Zpg}), (dcp::<ZeroPageAddressing>, 5, false, OpcodeMarker{ name: "dcp", id: Zpg}),
            (iny::<ImpliedAddressing>, 2, false, OpcodeMarker{ name: "iny", id: Imp}), (cmp::<ImmediateAddressing>, 2, false, OpcodeMarker{ name: "cmp", id: Imm}), (dex::<ImpliedAddressing>, 2, false, OpcodeMarker{ name: "dex", id: Imp}), (sbx::<ImmediateAddressing>, 2, false, OpcodeMarker{ name: "sbx", id: Imm}),
            (cpy::<AbsoluteAddressing>, 4, false, OpcodeMarker{ name: "cpy", id: Abs}), (cmp::<AbsoluteAddressing>, 4, false, OpcodeMarker{ name: "cmp", id: Abs}), (dec::<AbsoluteAddressing>, 6, false, OpcodeMarker{ name: "dec", id: Abs}), (dcp::<AbsoluteAddressing>, 6, false, OpcodeMarker{ name: "dcp", id: Abs}),

            // 0xd0 - 0xdf
            (bne::<RelativeAddressing>, 2, true, OpcodeMarker{ name: "bne", id: Rel}), (cmp::<IndirectYAddressing>, 5, true, OpcodeMarker{ name: "cmp", id: Iny}), (kil::<ImpliedAddressing>, 0, false, OpcodeMarker{ name: "kil", id: Imp}), (dcp::<IndirectYAddressing>, 8, false, OpcodeMarker{ name: "dcp", id: Iny}),
            (nop::<ZeroPageXAddressing>, 4, false, OpcodeMarker{ name: "nop", id: Zpx}), (cmp::<ZeroPageXAddressing>, 4, false, OpcodeMarker{ name: "cmp", id: Zpx}), (dec::<ZeroPageXAddressing>, 6, false, OpcodeMarker{ name: "dec", id: Zpx}), (dcp::<ZeroPageXAddressing>, 6, false, OpcodeMarker{ name: "dcp", id: Zpx}),
            (cld::<ImpliedAddressing>, 2, false, OpcodeMarker{ name: "cld", id: Imp}), (cmp::<AbsoluteYAddressing>, 4, true, OpcodeMarker{ name: "cmp", id: Aby}), (nop::<ImpliedAddressing>, 2, false, OpcodeMarker{ name: "nop", id: Imp}), (dcp::<AbsoluteYAddressing>, 7, true, OpcodeMarker{ name: "dcp", id: Aby}),
            (nop::<AbsoluteXAddressing>, 4, true, OpcodeMarker{ name: "nop", id: Abx}), (cmp::<AbsoluteXAddressing>, 4, true, OpcodeMarker{ name: "cmp", id: Abx}), (dec::<AbsoluteXAddressing>, 7, false, OpcodeMarker{ name: "dec", id: Abx}), (dcp::<AbsoluteXAddressing>, 7, false, OpcodeMarker{ name: "dcp", id: Abx}),

            // 0xe0 - 0xef
            (cpx::<ImmediateAddressing>, 2, false, OpcodeMarker{ name: "cpx", id: Imm}), (sbc::<XIndirectAddressing>, 6, false, OpcodeMarker{ name: "sbc", id: Xin}), (nop::<ImmediateAddressing>, 2, false, OpcodeMarker{ name: "nop", id: Imm}), (isc::<XIndirectAddressing>, 8, false, OpcodeMarker{ name: "isc", id: Xin}),
            (cpx::<ZeroPageAddressing>, 3, false, OpcodeMarker{ name: "cpx", id: Zpg}), (sbc::<ZeroPageAddressing>, 3, false, OpcodeMarker{ name: "sbc", id: Zpg}), (inc::<ZeroPageAddressing>, 5, false, OpcodeMarker{ name: "inc", id: Zpg}), (isc::<ZeroPageAddressing>, 5, false, OpcodeMarker{ name: "isc", id: Zpg}),
            (inx::<ImpliedAddressing>, 2, false, OpcodeMarker{ name: "inx", id: Imp}), (sbc::<ImmediateAddressing>, 2, false, OpcodeMarker{ name: "sbc", id: Imm}), (nop::<ImpliedAddressing>, 2, false, OpcodeMarker{ name: "nop", id: Imp}), (sbc::<ImmediateAddressing>, 2, false, OpcodeMarker{ name: "sbc", id: Imm}),
            (cpx::<AbsoluteAddressing>, 4, false, OpcodeMarker{ name: "cpx", id: Abs}), (sbc::<AbsoluteAddressing>, 4, false, OpcodeMarker{ name: "sbc", id: Abs}), (inc::<AbsoluteAddressing>, 6, false, OpcodeMarker{ name: "inc", id: Abs}), (isc::<AbsoluteAddressing>, 6, false, OpcodeMarker{ name: "isc", id: Abs}),

            // 0xf0 - 0xff
            (beq::<RelativeAddressing>, 2, true, OpcodeMarker{ name: "beq", id: Rel}), (sbc::<IndirectYAddressing>, 5, true, OpcodeMarker{ name: "sbc", id: Iny}), (kil::<ImpliedAddressing>, 0, false, OpcodeMarker{ name: "kil", id: Imp}), (isc::<IndirectYAddressing>, 8, false, OpcodeMarker{ name: "isc", id: Ind}),
            (nop::<ZeroPageXAddressing>, 4, false, OpcodeMarker{ name: "nop", id: Zpx}), (sbc::<ZeroPageXAddressing>, 4, false, OpcodeMarker{ name: "sbc", id: Zpx}), (inc::<ZeroPageXAddressing>, 6, false, OpcodeMarker{ name: "inc", id: Zpx}), (isc::<ZeroPageXAddressing>, 6, false, OpcodeMarker{ name: "isc", id: Zpx}),
            (sed::<ImpliedAddressing>, 2, false, OpcodeMarker{ name: "sed", id: Imp}), (sbc::<AbsoluteYAddressing>, 4, true, OpcodeMarker{ name: "sbc", id: Aby}), (nop::<ImpliedAddressing>, 2, false, OpcodeMarker{ name: "nop", id: Imp}), (isc::<AbsoluteYAddressing>, 7, false, OpcodeMarker{ name: "isc", id: Aby}),
            (nop::<AbsoluteXAddressing>, 4, true, OpcodeMarker{ name: "nop", id: Abx}), (sbc::<AbsoluteXAddressing>, 4, true, OpcodeMarker{ name: "sbc", id: Abx}), (inc::<AbsoluteXAddressing>, 7, false, OpcodeMarker{ name: "inc", id: Abx}), (isc::<AbsoluteXAddressing>, 7, false, OpcodeMarker{ name: "isc", id: Abx}),
            ];
}

/**
 * helper to set Z and N flags in one shot, depending on val
 */
fn set_zn_flags(c: &mut Cpu, val: u8) {
    c.set_cpu_flags(CpuFlags::Z, val == 0);
    c.set_cpu_flags(CpuFlags::N, utils::is_signed(val));
}

/**
 * push byte on the stack
 */
pub(super) fn push_byte(c: &mut Cpu, d: Option<&Debugger>, b: u8) -> Result<(), CpuError> {
    let mem = c.bus.get_memory();
    let addr = 0x100 + c.regs.s as usize;
    mem.write_byte(addr, b)?;
    c.regs.s = c.regs.s.wrapping_sub(1);
    // handle breakpoint
    if d.is_some() {
        d.unwrap()
            .handle_rw_breakpoint(c, addr as u16, BreakpointType::WRITE)?
    }

    // call callback if any
    c.call_callback(addr as u16, b, 1, CpuOperation::Write);
    Ok(())
}

/**
 * pop byte off the stack
 */
fn pop_byte(c: &mut Cpu, d: Option<&Debugger>) -> Result<u8, CpuError> {
    let mem = c.bus.get_memory();
    c.regs.s = c.regs.s.wrapping_add(1);
    let addr = 0x100 + c.regs.s as usize;
    let b = mem.read_byte(addr)?;

    // handle breakpoint
    if d.is_some() {
        d.unwrap()
            .handle_rw_breakpoint(c, addr as u16, BreakpointType::READ)?
    }

    // call callback if any
    c.call_callback(addr as u16, b, 1, CpuOperation::Read);
    Ok(b)
}

/**
 * pop word off the stack
 */
fn pop_word_le(c: &mut Cpu, d: Option<&Debugger>) -> Result<u16, CpuError> {
    let mem = c.bus.get_memory();
    c.regs.s = c.regs.s.wrapping_add(2);
    let addr = 0x100 + (c.regs.s - 1) as usize;

    let w = mem.read_word_le(addr)?;

    // handle breakpoint
    if d.is_some() {
        d.unwrap()
            .handle_rw_breakpoint(c, addr as u16, BreakpointType::READ)?
    }

    // call callback if any
    c.call_callback(addr as u16, (w & 0xff) as u8, 2, CpuOperation::Read);

    Ok(w)
}

/**
 * push word on the stack
 */
pub(super) fn push_word_le(c: &mut Cpu, d: Option<&Debugger>, w: u16) -> Result<(), CpuError> {
    let mem = c.bus.get_memory();
    let addr = 0x100 + (c.regs.s - 1) as usize;
    mem.write_word_le(addr, w)?;
    c.regs.s = c.regs.s.wrapping_sub(2);

    // handle breakpoint
    if d.is_some() {
        d.unwrap()
            .handle_rw_breakpoint(c, addr as u16, BreakpointType::WRITE)?
    }

    // call callback if any
    c.call_callback(addr as u16, (w & 0xff) as u8, 2, CpuOperation::Write);
    Ok(())
}

/**
 * ADC - Add with Carry
 *
 * A,Z,C,N = A+M+C
 *
 * This instruction adds the contents of a memory location to the accumulator together with the carry bit.
 * If overflow occurs the carry bit is set, this enables multiple byte addition to be performed.
 *
 * Processor Status after use:
 *
 * C	Carry Flag	Set if overflow in bit 7
 * Z	Zero Flag	Set if A = 0
 * I	Interrupt Disable	Not affected
 * D	Decimal Mode Flag	Not affected
 * B	Break Command	Not affected
 * V	Overflow Flag	Set if sign bit is incorrect
 * N	Negative Flag	Set if bit 7 set
 *
 *
 * addressing	assembler	opc	bytes	cycles
 * immediate	ADC #oper	69	2	    2  
 * zeropage	ADC oper	65	2	3  
 * zeropage,X	ADC oper,X	75	2	    4  
 * absolute	ADC oper	6D	3	4  
 * absolute,X	ADC oper,X	7D	3	    4*
 * absolute,Y	ADC oper,Y	79	3	    4*
 * (indirect,X)	ADC (oper,X)	61	2	6  
 * (indirect),Y	ADC (oper),Y	71	2	5*
 *
 * ADC implementation (including decimal mode support) converted from c code, taken from https://github.com/DavidBuchanan314/6502-emu/blob/master/6502.c
 */
#[named]
fn adc<A: AddressingMode>(
    c: &mut Cpu,
    d: Option<&Debugger>,
    in_cycles: usize,
    extra_cycle_on_page_crossing: bool,
    decode_only: bool,
    quiet: bool,
) -> Result<(i8, usize), CpuError> {
    // get target_address
    let (tgt, extra_cycle) = A::target_address(c, extra_cycle_on_page_crossing)?;
    if !quiet {
        debug_out_opcode::<A>(c, function_name!())?;
    }
    if !decode_only {
        // read operand
        let b = A::load(c, d, tgt)?;

        /*
        // perform the addition (regs.a+b+C)
        let mut sum: u16;
        if c.is_cpu_flag_set(CpuFlags::D) {
            // bcd
            sum = ((c.regs.a as u16) & 0x0f)
                .wrapping_add((b as u16) & 0x0f)
                .wrapping_add(c.is_cpu_flag_set(CpuFlags::C) as u16);
            if sum >= 10 {
                sum = (sum.wrapping_sub(10)) | 0x10;
                sum = sum
                    .wrapping_add((c.regs.a as u16) & 0xf0)
                    .wrapping_add((b as u16) & 0xf0);
                if sum > 0x9f {
                    sum = sum.wrapping_add(0x60);
                }
            }
        } else {
            // normal
            sum = (c.regs.a as u16)
                .wrapping_add(b as u16)
                .wrapping_add(c.is_cpu_flag_set(CpuFlags::C) as u16);
        }

        // set flags
        c.set_cpu_flags(CpuFlags::C, sum > 0xff);
        let o = ((c.regs.a as u16) ^ sum) & ((b as u16) ^ sum) & 0x80;
        c.set_cpu_flags(CpuFlags::V, o != 0);
        c.regs.a = (sum & 0xff) as u8;
        set_zn_flags(c, c.regs.a);
<<<<<<< HEAD

        /*
        let aa = c.regs.a as u16;
        let bb = b as u16;
        let is_carry = c.is_cpu_flag_set(CpuFlags::C) as u16;
        let mut wd = aa.wrapping_add(bb).wrapping_add(is_carry);
        if c.is_cpu_flag_set(CpuFlags::D) {
            // handle decimal mode
            if ((aa & 0xf).wrapping_add(bb & 0xF).wrapping_add(is_carry)) > 9 {
                wd = wd.wrapping_add(6);
            }
            c.set_cpu_flags(CpuFlags::N, (wd & 0x80) != 0);

            let overflow =
                !(((aa ^ bb) & 0x80) != 0) as bool && ((((aa ^ wd) & 0x80) != 0) as bool);
            c.set_cpu_flags(CpuFlags::V, overflow);
            if wd > 0x99 {
                wd = wd.wrapping_add(0x60);
            }
            c.set_cpu_flags(CpuFlags::C, wd > 0x99);
        } else {
            // binary
            c.set_cpu_flags(CpuFlags::C, wd > 0xff);
            c.set_cpu_flags(CpuFlags::Z, (wd & 0xff) == 0);
            c.set_cpu_flags(CpuFlags::N, (wd & 0x80) != 0);
            let overflow =
                !(((aa ^ bb) & 0x80) != 0) as bool && ((((aa ^ wd) & 0x80) != 0) as bool);
            c.set_cpu_flags(CpuFlags::V, overflow);
        }
        c.regs.a = (wd & 0xff) as u8;
        */
=======
        */
        let mut result: u16 =
            u16::from(c.regs.a) + u16::from(b) + c.is_cpu_flag_set(CpuFlags::C) as u16;

        //Only run if the CPU is not built in NES mode
        //TODO: Make sure cpu is removed as dead code in nes builds
        if c.is_cpu_flag_set(CpuFlags::D) {
            let mut sum = (c.regs.a & 0xf) + (b & 0xf) + c.is_cpu_flag_set(CpuFlags::C) as u8;
            if sum >= 0xa {
                sum = ((sum + 0x6) & 0xf) + 0x10;
            }
            let mut sum = (c.regs.a & 0xf0) as u16 + (b & 0xf0) as u16 + sum as u16;
            c.set_cpu_flags(CpuFlags::Z, result & 0xff == 0);
            c.set_cpu_flags(CpuFlags::N, (sum & 0x80) > 0);
            c.set_cpu_flags(
                CpuFlags::V,
                (!(c.regs.a ^ b) & (c.regs.a ^ sum as u8) & c.is_cpu_flag_set(CpuFlags::N) as u8)
                    > 0,
            );
            if sum >= 0xa0 {
                sum += 0x60;
            }
            c.set_cpu_flags(CpuFlags::C, sum >= 0x100);
            result = sum & 0xff;
        } else {
            //Set the Carry flag for chain adding multi byte numbers
            c.set_cpu_flags(CpuFlags::C, result > u16::from(u8::max_value()));
            c.set_cpu_flags(CpuFlags::Z, result as u8 == 0);
            //Set the Overflow flag if a signed overflow has occurred
            c.set_cpu_flags(
                CpuFlags::V,
                (!(c.regs.a ^ b)
                    & (c.regs.a ^ result as u8)
                    & c.is_cpu_flag_set(CpuFlags::N) as u8)
                    > 0,
            );
            // Negative flag is in bit 7, so it can be used to test if the result is negative,
            // because a negative value will also have a 1 in bit 7
            c.set_cpu_flags(
                CpuFlags::N,
                result as u8 & c.is_cpu_flag_set(CpuFlags::N) as u8 > 0,
            );
        }
        c.regs.a = result as u8;
>>>>>>> 62890b71
    }
    Ok((A::len(), in_cycles + if extra_cycle { 1 } else { 0 }))
}

/**
 * AHX (undoc) (aka SHA, aka AXA)
 *
 * Stores A AND X AND (high-byte of addr. + 1) at addr.
 *
 * unstable: sometimes 'AND (H+1)' is dropped, page boundary crossings may not work (with the high-byte of the value used as the high-byte of the address)
 *
 * A AND X AND (H+1) -> M
 *
 * N	Z	C	I	D	V
 * -	-	-	-	-	-
 *
 * addressing	assembler	    opc	bytes	cycles
 * absolut,Y	SHA oper,Y	    9F	3	    5  	†
 * (indirect),Y	SHA (oper),Y	93	2	    6  	†
 */
#[named]
fn ahx<A: AddressingMode>(
    c: &mut Cpu,
    d: Option<&Debugger>,
    in_cycles: usize,
    extra_cycle_on_page_crossing: bool,
    decode_only: bool,
    quiet: bool,
) -> Result<(i8, usize), CpuError> {
    // get target_address
    let (tgt, extra_cycle) = A::target_address(c, extra_cycle_on_page_crossing)?;

    if !quiet {
        debug_out_opcode::<A>(c, function_name!())?;
    }

    if !decode_only {
        // get msb from target address
        let mut h = (tgt >> 8) as u8;

        // add 1 on msb when page crossing
        // [https://csdb.dk/release/?id=198357](NMOS 6510 Unintended Opcodes)
        if extra_cycle_on_page_crossing {
            h = h.wrapping_add(1);
        }

        // A & X & (H + 1)
        let res = c.regs.a & c.regs.x & h.wrapping_add(1);

        // store
        A::store(c, d, tgt, res)?;
    }
    Ok((A::len(), in_cycles + if extra_cycle { 1 } else { 0 }))
}

/**
 * ALR (undoc) (aka ASR)
 *
 * AND oper + LSR
 *
 * A AND oper, 0 -> [76543210] -> C
 *
 * N	Z	C	I	D	V
 * +	+	+	-	-	-
 *
 * addressing	assembler	opc	bytes	cycles
 * immediate	ALR #oper	4B	2	    2
 */
#[named]
fn alr<A: AddressingMode>(
    c: &mut Cpu,
    d: Option<&Debugger>,
    in_cycles: usize,
    extra_cycle_on_page_crossing: bool,
    decode_only: bool,
    quiet: bool,
) -> Result<(i8, usize), CpuError> {
    let (_, extra_cycle) = A::target_address(c, extra_cycle_on_page_crossing)?;
    if !quiet {
        debug_out_opcode::<A>(c, function_name!())?;
    }

    if !decode_only {
        // and (preserve flags, n and z are set in lfr)
        let prev_p = c.regs.p;
        and::<A>(c, d, 0, false, decode_only, true)?;
        c.regs.p = prev_p;

        // lsr A
        lsr::<AccumulatorAddressing>(c, d, 0, false, decode_only, true)?;
    }

    Ok((A::len(), in_cycles + if extra_cycle { 1 } else { 0 }))
}

/**
 * ANC (undoc)
 *
 * AND oper + set C as ASL
 *
 * A AND oper, bit(7) -> C
 *
 * N	Z	C	I	D	V
 * +	+	+	-	-	-
 *
 * addressing	assembler	opc	bytes	cycles
 * immediate	ANC #oper	0B	2	    2
 */
#[named]
fn anc<A: AddressingMode>(
    c: &mut Cpu,
    d: Option<&Debugger>,
    in_cycles: usize,
    extra_cycle_on_page_crossing: bool,
    decode_only: bool,
    quiet: bool,
) -> Result<(i8, usize), CpuError> {
    let (_, extra_cycle) = A::target_address(c, extra_cycle_on_page_crossing)?;
    if !quiet {
        debug_out_opcode::<A>(c, function_name!())?;
    }

    if !decode_only {
        // and
        and::<A>(c, d, in_cycles, extra_cycle, decode_only, true)?;
        c.set_cpu_flags(CpuFlags::C, utils::is_signed(c.regs.a));
    }
    Ok((A::len(), in_cycles + if extra_cycle { 1 } else { 0 }))
}

/**
* AND - Logical AND
*
* A,Z,N = A&M
*
* A logical AND is performed, bit by bit, on the accumulator contents using the contents of a byte of memory.
*
* Processor Status after use:
*
* C	Carry Flag	Not affected
* Z	Zero Flag	Set if A = 0
* I	Interrupt Disable	Not affected
* D	Decimal Mode Flag	Not affected
* B	Break Command	Not affected
* V	Overflow Flag	Not affected
* N    Negative Flag	Set if bit 7 set
*
* addressing	assembler	    opc	bytes	cycles
* immediate	AND #oper	    29	2	    2
* zeropage	AND oper	        25	2	    3
* zeropage,X	AND oper,X	    35	2	    4
* absolute	AND oper	        2D	3	    4
* absolute,X	AND oper,X	    3D	3	    4*
* absolute,Y	AND oper,Y	    39	3	    4*
* (indirect,X)	AND (oper,X)	21	2	    6
* (indirect),Y	AND (oper),Y	31	2	    5*

*/
#[named]
fn and<A: AddressingMode>(
    c: &mut Cpu,
    d: Option<&Debugger>,
    in_cycles: usize,
    extra_cycle_on_page_crossing: bool,
    decode_only: bool,
    quiet: bool,
) -> Result<(i8, usize), CpuError> {
    let (tgt, extra_cycle) = A::target_address(c, extra_cycle_on_page_crossing)?;
    if !quiet {
        debug_out_opcode::<A>(c, function_name!())?;
    }

    if !decode_only {
        // read operand
        let b = A::load(c, d, tgt)?;

        // A AND M -> A
        c.regs.a = c.regs.a & b;

        set_zn_flags(c, c.regs.a);
    }
    Ok((A::len(), in_cycles + if extra_cycle { 1 } else { 0 }))
}

/**
 * ARR (undoc)
 *
 * AND oper + ROR
 *
 * This operation involves the adder:
 *
 * V-flag is set according to (A AND oper) + oper
 * The carry is not set, but bit 7 (sign) is exchanged with the carry
 *
 * A AND oper, C -> [76543210] -> C
 *
 * N	Z	C	I	D	V
 * +	+	+	-	-	+
 *
 * addressing	assembler	opc	bytes	cycles
 * immediate	ARR #oper	6B	2	    2
 *
 * implemented according to [https://csdb.dk/release/?id=198357](NMOS 6510 Unintended Opcodes)
 */
#[named]
fn arr<A: AddressingMode>(
    c: &mut Cpu,
    d: Option<&Debugger>,
    in_cycles: usize,
    extra_cycle_on_page_crossing: bool,
    decode_only: bool,
    quiet: bool,
) -> Result<(i8, usize), CpuError> {
    let (_, extra_cycle) = A::target_address(c, extra_cycle_on_page_crossing)?;
    if !quiet {
        debug_out_opcode::<A>(c, function_name!())?;
    }

    if !decode_only {
        if !c.is_cpu_flag_set(CpuFlags::D) {
            // and
            and::<A>(c, d, 0, false, decode_only, true)?;

            // ror A
            let prev_a = c.regs.a;
            ror::<AccumulatorAddressing>(c, d, 0, false, decode_only, true)?;

            // set carry and overflow
            c.set_cpu_flags(CpuFlags::C, utils::is_signed(prev_a));
            let is_bit_6_set = prev_a & 0b01000000;
            c.set_cpu_flags(
                CpuFlags::V,
                (is_bit_6_set as i8 ^ utils::is_signed(prev_a) as i8) != 0,
            );
            set_zn_flags(c, c.regs.a);
        } else {
            // decimal
            // and
            and::<A>(c, d, 0, false, decode_only, true)?;
            let and_res = c.regs.a;
            ror::<AccumulatorAddressing>(c, d, 0, false, decode_only, true)?;

            // fix for decimal

            // original C is preserved in N
            c.set_cpu_flags(CpuFlags::N, c.is_cpu_flag_set(CpuFlags::C));

            // Z is set when the ROR produced a zero result
            c.set_cpu_flags(CpuFlags::Z, c.regs.a == 0);

            // V is set when bit 6 of the result was changed by the ROR
            let v = ((c.regs.a ^ and_res) & 0x40) >> 6;
            c.set_cpu_flags(CpuFlags::V, v != 0);

            // fixup for low nibble
            if (and_res & 0xf) + (and_res & 0x1) > 0x5 {
                c.regs.a = (c.regs.a & 0xf0) | ((c.regs.a + 0x6) & 0xf);
            }
            // fixup for high nibble, set carry
            if (and_res & 0xf0) + (and_res & 0x10) > 0x50 {
                c.regs.a = (c.regs.a & 0x0f) | ((c.regs.a + 0x60) & 0xf0);
                c.set_cpu_flags(CpuFlags::C, true);
            } else {
                c.set_cpu_flags(CpuFlags::C, false);
            }
        }
    }
    Ok((A::len(), in_cycles + if extra_cycle { 1 } else { 0 }))
}

/**
 * ASL - Arithmetic Shift Left
 *
 * A,Z,C,N = M*2 or M,Z,C,N = M*2
 *
 * This operation shifts all the bits of the accumulator or memory contents one bit left. Bit 0 is set to 0 and bit 7 is placed in the carry flag.
 * The effect of this operation is to multiply the memory contents by 2 (ignoring 2's complement considerations), setting the carry if the result will not fit in 8 bits.
 *
 * Processor Status after use:
 *
 * C	Carry Flag	Set to contents of old bit 7
 * Z	Zero Flag	Set if result = 0
 * I	Interrupt Disable	Not affected
 * D	Decimal Mode Flag	Not affected
 * B	Break Command	Not affected
 * V	Overflow Flag	Not affected
 * N	Negative Flag	Set if bit 7 of the result is set
 *
 * addressing	assembler	opc	bytes	cycles
 * accumulator	ASL A	    0A	1	    2  
 * zeropage	ASL oper	    06	2	    5  
 * zeropage,X	ASL oper,X	16	2	    6  
 * absolute	ASL oper	    0E	3	    6  
 * absolute,X	ASL oper,X	1E	3	    7
 */
#[named]
fn asl<A: AddressingMode>(
    c: &mut Cpu,
    d: Option<&Debugger>,
    in_cycles: usize,
    extra_cycle_on_page_crossing: bool,
    decode_only: bool,
    quiet: bool,
) -> Result<(i8, usize), CpuError> {
    let (tgt, extra_cycle) = A::target_address(c, extra_cycle_on_page_crossing)?;
    if !quiet {
        debug_out_opcode::<A>(c, function_name!())?;
    }

    if !decode_only {
        // read operand
        let mut b = A::load(c, d, tgt)?;
        c.set_cpu_flags(CpuFlags::C, utils::is_signed(b));

        // shl
        b <<= 1;
        set_zn_flags(c, b);

        // store back
        A::store(c, d, tgt, b)?;
    }
    Ok((A::len(), in_cycles + if extra_cycle { 1 } else { 0 }))
}

/**
 * BCC - Branch if Carry Clear
 *
 * If the carry flag is clear then add the relative displacement to the program counter to cause a branch to a new location.
 *
 * Processor Status after use:
 *
 * C	Carry Flag	Not affected
 * Z	Zero Flag	Not affected
 * I	Interrupt Disable	Not affected
 * D	Decimal Mode Flag	Not affected
 * B	Break Command	Not affected
 * V	Overflow Flag	Not affected
 * N	Negative Flag	Not affected
 *
 * addressing	assembler	opc	bytes	cycles
 * relative	    BCC oper	90	2	    2**
 */
#[named]
fn bcc<A: AddressingMode>(
    c: &mut Cpu,
    d: Option<&Debugger>,
    in_cycles: usize,
    extra_cycle_on_page_crossing: bool,
    decode_only: bool,
    quiet: bool,
) -> Result<(i8, usize), CpuError> {
    let (tgt, extra_cycle) = A::target_address(c, extra_cycle_on_page_crossing)?;
    if !quiet {
        debug_out_opcode::<A>(c, function_name!())?;
    }

    // read operand
    let b = A::load(c, d, tgt)?;

    // branch
    let mut cycles = in_cycles;
    let mut taken: bool = false;
    if !decode_only {
        if !c.is_cpu_flag_set(CpuFlags::C) {
            // branch is taken, add another cycle
            cycles += 1;
            taken = true;
            let (new_pc, _) = addressing_modes::get_relative_branch_target(c.regs.pc, b);
            c.regs.pc = new_pc;
        }
    }
    Ok((
        if taken { 0 } else { A::len() },
        cycles + if extra_cycle { 1 } else { 0 },
    ))
}

/**
 * BCS - Branch if Carry Set
 *
 * If the carry flag is set then add the relative displacement to the program counter to cause a branch to a new location.
 *
 * Processor Status after use:
 *
 * C	Carry Flag	Not affected
 * Z	Zero Flag	Not affected
 * I	Interrupt Disable	Not affected
 * D	Decimal Mode Flag	Not affected
 * B	Break Command	Not affected
 * V	Overflow Flag	Not affected
 * N	Negative Flag	Not affected
 *
 * addressing	assembler	opc	bytes	cycles
 * relative	    BCS oper	B0	2	    2**
 */

#[named]
fn bcs<A: AddressingMode>(
    c: &mut Cpu,
    d: Option<&Debugger>,
    in_cycles: usize,
    extra_cycle_on_page_crossing: bool,
    decode_only: bool,
    quiet: bool,
) -> Result<(i8, usize), CpuError> {
    let (tgt, extra_cycle) = A::target_address(c, extra_cycle_on_page_crossing)?;
    if !quiet {
        debug_out_opcode::<A>(c, function_name!())?;
    }

    // read operand
    let b = A::load(c, d, tgt)?;

    // branch
    let mut cycles = in_cycles;
    let mut taken: bool = false;
    if !decode_only {
        if c.is_cpu_flag_set(CpuFlags::C) {
            // branch is taken, add another cycle
            cycles += 1;
            taken = true;
            let (new_pc, _) = addressing_modes::get_relative_branch_target(c.regs.pc, b);
            c.regs.pc = new_pc;
        }
    }
    Ok((
        if taken { 0 } else { A::len() },
        cycles + if extra_cycle { 1 } else { 0 },
    ))
}

/**
 * BEQ - Branch if Equal
 *
 * If the zero flag is set then add the relative displacement to the program counter to cause a branch to a new location.
 *
 * Processor Status after use:
 *
 * C	Carry Flag	Not affected
 * Z	Zero Flag	Not affected
 * I	Interrupt Disable	Not affected
 * D	Decimal Mode Flag	Not affected
 * B	Break Command	Not affected
 * V	Overflow Flag	Not affected
 * N	Negative Flag	Not affected
 *
 * addressing	assembler	opc	bytes	cycles
 * relative	    BEQ oper	F0	2	    2**
 */
#[named]
fn beq<A: AddressingMode>(
    c: &mut Cpu,
    d: Option<&Debugger>,
    in_cycles: usize,
    extra_cycle_on_page_crossing: bool,
    decode_only: bool,
    quiet: bool,
) -> Result<(i8, usize), CpuError> {
    let (tgt, extra_cycle) = A::target_address(c, extra_cycle_on_page_crossing)?;
    if !quiet {
        debug_out_opcode::<A>(c, function_name!())?;
    }

    // read operand
    let b = A::load(c, d, tgt)?;

    // branch
    let mut cycles = in_cycles;
    let mut taken: bool = false;

    if !decode_only {
        if c.is_cpu_flag_set(CpuFlags::Z) {
            // branch is taken, add another cycle
            cycles += 1;
            taken = true;
            let (new_pc, _) = addressing_modes::get_relative_branch_target(c.regs.pc, b);
            c.regs.pc = new_pc;
        }
    }
    Ok((
        if taken { 0 } else { A::len() },
        cycles + if extra_cycle { 1 } else { 0 },
    ))
}

/**
* BIT - Bit Test
*
* A & M, N = M7, V = M6
*
* This instructions is used to test if one or more bits are set in a target memory location.
* The mask pattern in A is ANDed with the value in memory to set or clear the zero flag, but the result is not kept.
*
* Bits 7 and 6 of the value from memory are copied into the N and V flags.
*
* Processor Status after use:
*
* C	Carry Flag	Not affected
* Z	Zero Flag	Set if the result of the AND is zero
* I	Interrupt Disable	Not affected
* D	Decimal Mode Flag	Not affected
* B	Break Command	Not affected
* V	Overflow Flag	Set to bit 6 of the memory value
* N	Negative Flag	Set to bit 7 of the memory value
*
* addressing	assembler	opc	bytes	cycles
* zeropage	BIT oper	    24	2	    3
* absolute	BIT oper	    2C	3	    4

*/
#[named]
fn bit<A: AddressingMode>(
    c: &mut Cpu,
    d: Option<&Debugger>,
    in_cycles: usize,
    extra_cycle_on_page_crossing: bool,
    decode_only: bool,
    quiet: bool,
) -> Result<(i8, usize), CpuError> {
    let (tgt, extra_cycle) = A::target_address(c, extra_cycle_on_page_crossing)?;
    if !quiet {
        debug_out_opcode::<A>(c, function_name!())?;
    }
    if !decode_only {
        // read operand
        let b = A::load(c, d, tgt)?;

        let and_res = c.regs.a & b;

        c.set_cpu_flags(CpuFlags::Z, and_res == 0);
        c.set_cpu_flags(CpuFlags::N, utils::is_signed(b));
        c.set_cpu_flags(CpuFlags::V, b & 0b01000000 != 0);
    }
    Ok((A::len(), in_cycles + if extra_cycle { 1 } else { 0 }))
}

/**
 * BMI - Branch if Minus
 *
 * If the negative flag is set then add the relative displacement to the program counter to cause a branch to a new location.
 *
 * Processor Status after use:
 *
 * C	Carry Flag	Not affected
 * Z	Zero Flag	Not affected
 * I	Interrupt Disable	Not affected
 * D	Decimal Mode Flag	Not affected
 * B	Break Command	Not affected
 * V	Overflow Flag	Not affected
 * N	Negative Flag	Not affected
 *
 * addressing	assembler	opc	bytes	cycles
 * relative	    BMI oper	30	2	    2**
 */
#[named]
fn bmi<A: AddressingMode>(
    c: &mut Cpu,
    d: Option<&Debugger>,
    in_cycles: usize,
    extra_cycle_on_page_crossing: bool,
    decode_only: bool,
    quiet: bool,
) -> Result<(i8, usize), CpuError> {
    let (tgt, extra_cycle) = A::target_address(c, extra_cycle_on_page_crossing)?;
    if !quiet {
        debug_out_opcode::<A>(c, function_name!())?;
    }

    let mut cycles = in_cycles;
    let mut taken: bool = false;
    if !decode_only {
        // read operand
        let b = A::load(c, d, tgt)?;

        // branch
        if c.is_cpu_flag_set(CpuFlags::N) {
            // branch is taken, add another cycle
            cycles += 1;
            taken = true;
            let (new_pc, _) = addressing_modes::get_relative_branch_target(c.regs.pc, b);

            // check for deadlock
            if new_pc == c.regs.pc {
                return Err(CpuError::new_default(CpuErrorType::Deadlock, None));
            }

            c.regs.pc = new_pc;
        }
    }
    Ok((
        if taken { 0 } else { A::len() },
        cycles + if extra_cycle { 1 } else { 0 },
    ))
}

/**
 * BNE - Branch if Not Equal
 *
 * If the zero flag is clear then add the relative displacement to the program counter to cause a branch to a new location.
 *
 * Processor Status after use:
 *
 * C	Carry Flag	Not affected
 * Z	Zero Flag	Not affected
 * I	Interrupt Disable	Not affected
 * D	Decimal Mode Flag	Not affected
 * B	Break Command	Not affected
 * V	Overflow Flag	Not affected
 * N	Negative Flag	Not affected
 *
 * addressing	assembler	opc	bytes	cycles
 * relative	    BNE oper	D0	2	    2**
 */
#[named]
fn bne<A: AddressingMode>(
    c: &mut Cpu,
    d: Option<&Debugger>,
    in_cycles: usize,
    extra_cycle_on_page_crossing: bool,
    decode_only: bool,
    quiet: bool,
) -> Result<(i8, usize), CpuError> {
    let (tgt, extra_cycle) = A::target_address(c, extra_cycle_on_page_crossing)?;
    if !quiet {
        debug_out_opcode::<A>(c, function_name!())?;
    }

    let mut cycles = in_cycles;
    let mut taken: bool = false;
    if !decode_only {
        // read operand
        let b = A::load(c, d, tgt)?;

        // branch
        if !c.is_cpu_flag_set(CpuFlags::Z) {
            // branch is taken, add another cycle
            cycles += 1;
            taken = true;
            let (new_pc, _) = addressing_modes::get_relative_branch_target(c.regs.pc, b);

            // check for deadlock
            if new_pc == c.regs.pc {
                return Err(CpuError::new_default(CpuErrorType::Deadlock, None));
            }
            c.regs.pc = new_pc;
        }
    }
    Ok((
        if taken { 0 } else { A::len() },
        cycles + if extra_cycle { 1 } else { 0 },
    ))
}

/**
 * BPL - Branch if Positive
 *
 * If the negative flag is clear then add the relative displacement to the program counter to cause a branch to a new location.
 *
 * Processor Status after use:
 *
 * C	Carry Flag	Not affected
 * Z	Zero Flag	Not affected
 * I	Interrupt Disable	Not affected
 * D	Decimal Mode Flag	Not affected
 * B	Break Command	Not affected
 * V	Overflow Flag	Not affected
 * N	Negative Flag	Not affected
 *
 * addressing	assembler	opc	bytes	cycles
 * relative	    BPL oper	10	2	    2**
 */
#[named]
fn bpl<A: AddressingMode>(
    c: &mut Cpu,
    d: Option<&Debugger>,
    in_cycles: usize,
    extra_cycle_on_page_crossing: bool,
    decode_only: bool,
    quiet: bool,
) -> Result<(i8, usize), CpuError> {
    let (tgt, extra_cycle) = A::target_address(c, extra_cycle_on_page_crossing)?;
    if !quiet {
        debug_out_opcode::<A>(c, function_name!())?;
    }
    // read operand
    let b = A::load(c, d, tgt)?;

    let mut cycles = in_cycles;
    let mut taken: bool = false;
    if !decode_only {
        // branch
        if !c.is_cpu_flag_set(CpuFlags::N) {
            // branch is taken, add another cycle
            cycles += 1;
            taken = true;
            let (new_pc, _) = addressing_modes::get_relative_branch_target(c.regs.pc, b);
            // check for deadlock
            if new_pc == c.regs.pc {
                return Err(CpuError::new_default(CpuErrorType::Deadlock, None));
            }
            c.regs.pc = new_pc;
        }
    }
    Ok((
        if taken { 0 } else { A::len() },
        cycles + if extra_cycle { 1 } else { 0 },
    ))
}

/**
 * BRK - Force Interrupt
 *
 * The BRK instruction forces the generation of an interrupt request.
 * The program counter and processor status are pushed on the stack then the IRQ interrupt vector at $FFFE/F is loaded into the PC and the break flag in the status set to one.
 *
 * C	Carry Flag	Not affected
 * Z	Zero Flag	Not affected
 * I	Interrupt Disable	Not affected
 * D	Decimal Mode Flag	Not affected
 * B	Break Command	Set to 1
 * V	Overflow Flag	Not affected
 * N	Negative Flag	Not affected
 *
 * addressing	assembler	opc	bytes	cycles
 * implied	    BRK	        00	1	    7  
 */
#[named]
fn brk<A: AddressingMode>(
    c: &mut Cpu,
    d: Option<&Debugger>,
    in_cycles: usize,
    extra_cycle_on_page_crossing: bool,
    decode_only: bool,
    quiet: bool,
) -> Result<(i8, usize), CpuError> {
    let (_, extra_cycle) = A::target_address(c, extra_cycle_on_page_crossing)?;
    if !quiet {
        debug_out_opcode::<A>(c, function_name!())?;
    }
    if !decode_only {
        // push pc and p on stack
        push_word_le(c, d, c.regs.pc + 2)?;

        // push P with U and B set
        // https://wiki.nesdev.com/w/index.php/Status_flags#The_B_flag
        let mut flags = CpuFlags::from_bits(c.regs.p).unwrap();
        flags.set(CpuFlags::B, true);
        flags.set(CpuFlags::U, true);
        push_byte(c, d, flags.bits())?;

        // set I
        c.set_cpu_flags(CpuFlags::I, true);

        // set pc to address contained at irq vector
        let addr = c.bus.get_memory().read_word_le(Vectors::IRQ as usize)?;

        // check for deadlock
        if addr == c.regs.pc {
            return Err(CpuError::new_default(CpuErrorType::Deadlock, None));
        }
        c.regs.pc = addr;
    }
    Ok((
        if decode_only { A::len() } else { 0 },
        in_cycles + if extra_cycle { 1 } else { 0 },
    ))
}

/**
 * BVC - Branch if Overflow Clear
 *
 * If the overflow flag is clear then add the relative displacement to the program counter to cause a branch to a new location.
 *
 * Processor Status after use:
 *
 * C	Carry Flag	Not affected
 * Z	Zero Flag	Not affected
 * I	Interrupt Disable	Not affected
 * D	Decimal Mode Flag	Not affected
 * B	Break Command	Not affected
 * V	Overflow Flag	Not affected
 * N	Negative Flag	Not affected
 *
 * addressing	assembler	opc	bytes	cycles
 * relative	    BVC oper	50	2	    2**
 */
#[named]
fn bvc<A: AddressingMode>(
    c: &mut Cpu,
    d: Option<&Debugger>,
    in_cycles: usize,
    extra_cycle_on_page_crossing: bool,
    decode_only: bool,
    quiet: bool,
) -> Result<(i8, usize), CpuError> {
    let (tgt, extra_cycle) = A::target_address(c, extra_cycle_on_page_crossing)?;
    if !quiet {
        debug_out_opcode::<A>(c, function_name!())?;
    }

    // read operand
    let b = A::load(c, d, tgt)?;

    // branch
    let mut cycles = in_cycles;
    let mut taken: bool = false;

    if !decode_only {
        if !c.is_cpu_flag_set(CpuFlags::V) {
            // branch is taken, add another cycle
            cycles += 1;
            taken = true;
            let (new_pc, _) = addressing_modes::get_relative_branch_target(c.regs.pc, b);
            // check for deadlock
            if new_pc == c.regs.pc {
                return Err(CpuError::new_default(CpuErrorType::Deadlock, None));
            }
            c.regs.pc = new_pc;
        }
    }
    Ok((
        if taken { 0 } else { A::len() },
        cycles + if extra_cycle { 1 } else { 0 },
    ))
}

/**
 * BVS - Branch if Overflow Set
 *
 * If the overflow flag is set then add the relative displacement to the program counter to cause a branch to a new location.
 *
 * Processor Status after use:
 *
 * C	Carry Flag	Not affected
 * Z	Zero Flag	Not affected
 * I	Interrupt Disable	Not affected
 * D	Decimal Mode Flag	Not affected
 * B	Break Command	Not affected
 * V	Overflow Flag	Not affected
 * N	Negative Flag	Not affected
 *
 * addressing	assembler	opc	bytes	cycles
 * relative	    BVS oper	70	2	    2**
 */
#[named]
fn bvs<A: AddressingMode>(
    c: &mut Cpu,
    d: Option<&Debugger>,
    in_cycles: usize,
    extra_cycle_on_page_crossing: bool,
    decode_only: bool,
    quiet: bool,
) -> Result<(i8, usize), CpuError> {
    let (tgt, extra_cycle) = A::target_address(c, extra_cycle_on_page_crossing)?;
    if !quiet {
        debug_out_opcode::<A>(c, function_name!())?;
    }

    // read operand
    let b = A::load(c, d, tgt)?;

    // branch
    let mut cycles = in_cycles;
    let mut taken: bool = false;

    if !decode_only {
        if c.is_cpu_flag_set(CpuFlags::V) {
            // branch is taken, add another cycle
            cycles += 1;
            taken = true;
            let (new_pc, _) = addressing_modes::get_relative_branch_target(c.regs.pc, b);
            // check for deadlock
            if new_pc == c.regs.pc {
                return Err(CpuError::new_default(CpuErrorType::Deadlock, None));
            }
            c.regs.pc = new_pc;
        }
    }
    Ok((
        if taken { 0 } else { A::len() },
        cycles + if extra_cycle { 1 } else { 0 },
    ))
}

/**
 * CLC - Clear Carry Flag
 *
 * C = 0
 *
 * Set the carry flag to zero.
 *
 * C	Carry Flag	Set to 0
 * Z	Zero Flag	Not affected
 * I	Interrupt Disable	Not affected
 * D	Decimal Mode Flag	Not affected
 * B	Break Command	Not affected
 * V	Overflow Flag	Not affected
 * N	Negative Flag	Not affected
 *
 * addressing	assembler	opc	bytes	cycles
 * implied	    CLC	        18	1	    2  
 */
#[named]
fn clc<A: AddressingMode>(
    c: &mut Cpu,
    _d: Option<&Debugger>,
    in_cycles: usize,
    extra_cycle_on_page_crossing: bool,
    decode_only: bool,
    quiet: bool,
) -> Result<(i8, usize), CpuError> {
    let (_, extra_cycle) = A::target_address(c, extra_cycle_on_page_crossing)?;
    if !quiet {
        debug_out_opcode::<A>(c, function_name!())?;
    }
    if !decode_only {
        // clear carry
        c.set_cpu_flags(CpuFlags::C, false);
    }
    Ok((A::len(), in_cycles + if extra_cycle { 1 } else { 0 }))
}

/**
 * CLD - Clear Decimal Mode
 *
 * D = 0
 *
 * Sets the decimal mode flag to zero.
 *
 * C	Carry Flag	Not affected
 * Z	Zero Flag	Not affected
 * I	Interrupt Disable	Not affected
 * D	Decimal Mode Flag	Set to 0
 * B	Break Command	Not affected
 * V	Overflow Flag	Not affected
 * N	Negative Flag	Not affected
 *
 * addressing	assembler	opc	bytes	cycles
 * implied	    CLD	        D8	1	    2  
 */
#[named]
fn cld<A: AddressingMode>(
    c: &mut Cpu,
    _d: Option<&Debugger>,
    in_cycles: usize,
    extra_cycle_on_page_crossing: bool,
    decode_only: bool,
    quiet: bool,
) -> Result<(i8, usize), CpuError> {
    let (_, extra_cycle) = A::target_address(c, extra_cycle_on_page_crossing)?;
    if !quiet {
        debug_out_opcode::<A>(c, function_name!())?;
    }

    if !decode_only {
        // clear decimal flag
        c.set_cpu_flags(CpuFlags::D, false);
    }
    Ok((A::len(), in_cycles + if extra_cycle { 1 } else { 0 }))
}

/**
 * CLI - Clear Interrupt Disable
 *
 * I = 0
 *
 * Clears the interrupt disable flag allowing normal interrupt requests to be serviced.
 *
 * C	Carry Flag	Not affected
 * Z	Zero Flag	Not affected
 * I	Interrupt Disable	Set to 0
 * D	Decimal Mode Flag	Not affected
 * B	Break Command	Not affected
 * V	Overflow Flag	Not affected
 * N	Negative Flag	Not affected
 *
 * addressing	assembler	opc	bytes	cycles
 * implied	    CLI	        58	1	    2  
 */
#[named]
fn cli<A: AddressingMode>(
    c: &mut Cpu,
    _d: Option<&Debugger>,
    in_cycles: usize,
    extra_cycle_on_page_crossing: bool,
    decode_only: bool,
    quiet: bool,
) -> Result<(i8, usize), CpuError> {
    let (_, extra_cycle) = A::target_address(c, extra_cycle_on_page_crossing)?;
    if !quiet {
        debug_out_opcode::<A>(c, function_name!())?;
    }
    if !decode_only {
        // enable interrupts, clear the flag
        c.set_cpu_flags(CpuFlags::I, false);
    }
    Ok((A::len(), in_cycles + if extra_cycle { 1 } else { 0 }))
}

/**
 * CLV - Clear Overflow Flag
 *
 * V = 0
 *
 * Clears the overflow flag.
 *
 * C	Carry Flag	Not affected
 * Z	Zero Flag	Not affected
 * I	Interrupt Disable	Not affected
 * D	Decimal Mode Flag	Not affected
 * B	Break Command	Not affected
 * V	Overflow Flag	Set to 0
 * N	Negative Flag	Not affected
 *
 * addressing	assembler	opc	bytes	cycles
 * implied	    CLV	        B8	1	    2  
 */
#[named]
fn clv<A: AddressingMode>(
    c: &mut Cpu,
    _d: Option<&Debugger>,
    in_cycles: usize,
    extra_cycle_on_page_crossing: bool,
    decode_only: bool,
    quiet: bool,
) -> Result<(i8, usize), CpuError> {
    let (_, extra_cycle) = A::target_address(c, extra_cycle_on_page_crossing)?;
    if !quiet {
        debug_out_opcode::<A>(c, function_name!())?;
    }
    if !decode_only {
        // clear the overflow flag
        c.set_cpu_flags(CpuFlags::V, false);
    }
    Ok((A::len(), in_cycles + if extra_cycle { 1 } else { 0 }))
}

/**
 * CMP - Compare
 *
 * Z,C,N = A-M
 *
 * This instruction compares the contents of the accumulator with another memory held value and sets the zero and carry flags as appropriate.
 *
 * Processor Status after use:
 *
 * C	Carry Flag	Set if A >= M
 * Z	Zero Flag	Set if A = M
 * I	Interrupt Disable	Not affected
 * D	Decimal Mode Flag	Not affected
 * B	Break Command	Not affected
 * V	Overflow Flag	Not affected
 * N	Negative Flag	Set if bit 7 of the result is set
 *
 * addressing	assembler	    opc	bytes	cycles
 * immediate	CMP #oper	    C9	2	    2  
 * zeropage	    CMP oper	    C5	2	    3  
 * zeropage,X	CMP oper,X	    D5	2	    4  
 * absolute	    CMP oper	    CD	3	    4  
 * absolute,X	CMP oper,X	    DD	3	    4*
 * absolute,Y	CMP oper,Y	    D9	3	    4*
 * (indirect,X)	CMP (oper,X)	C1	2	    6  
 * (indirect),Y	CMP (oper),Y	D1	2	    5*
 */
#[named]
fn cmp<A: AddressingMode>(
    c: &mut Cpu,
    d: Option<&Debugger>,
    in_cycles: usize,
    extra_cycle_on_page_crossing: bool,
    decode_only: bool,
    quiet: bool,
) -> Result<(i8, usize), CpuError> {
    let (tgt, extra_cycle) = A::target_address(c, extra_cycle_on_page_crossing)?;
    if !quiet {
        debug_out_opcode::<A>(c, function_name!())?;
    }
    if !decode_only {
        // read operand
        let b = A::load(c, d, tgt)?;

        let res = c.regs.a.wrapping_sub(b);
        c.set_cpu_flags(CpuFlags::C, c.regs.a >= b);
        c.set_cpu_flags(CpuFlags::Z, c.regs.a == b);
        c.set_cpu_flags(CpuFlags::N, utils::is_signed(res));
    }
    Ok((A::len(), in_cycles + if extra_cycle { 1 } else { 0 }))
}

/**
 * CPX - Compare X Register
 *
 * Z,C,N = X-M
 *
 * This instruction compares the contents of the X register with another memory held value and sets the zero and carry flags as appropriate.
 *
 * Processor Status after use:
 *
 * C	Carry Flag	Set if X >= M
 * Z	Zero Flag	Set if X = M
 * I	Interrupt Disable	Not affected
 * D	Decimal Mode Flag	Not affected
 * B	Break Command	Not affected
 * V	Overflow Flag	Not affected
 * N	Negative Flag	Set if bit 7 of the result is set
 *
 * addressing	assembler	opc	bytes	cycles
 * immediate	CPX #oper	E0	2	    2  
 * zeropage	    CPX oper	E4	2	    3  
 * absolute	    CPX oper	EC	3	    4  
 */
#[named]
fn cpx<A: AddressingMode>(
    c: &mut Cpu,
    d: Option<&Debugger>,
    in_cycles: usize,
    extra_cycle_on_page_crossing: bool,
    decode_only: bool,
    quiet: bool,
) -> Result<(i8, usize), CpuError> {
    let (tgt, extra_cycle) = A::target_address(c, extra_cycle_on_page_crossing)?;
    if !quiet {
        debug_out_opcode::<A>(c, function_name!())?;
    }
    if !decode_only {
        // read operand
        let b = A::load(c, d, tgt)?;

        let res = c.regs.x.wrapping_sub(b);
        c.set_cpu_flags(CpuFlags::C, c.regs.x >= b);
        c.set_cpu_flags(CpuFlags::Z, c.regs.x == b);
        c.set_cpu_flags(CpuFlags::N, utils::is_signed(res));
    }
    Ok((A::len(), in_cycles + if extra_cycle { 1 } else { 0 }))
}

/**
 * CPY - Compare Y Register
 *
 * Z,C,N = Y-M
 *
 * This instruction compares the contents of the Y register with another memory held value and sets the zero and carry flags as appropriate.
 *
 * Processor Status after use:
 *
 * C	Carry Flag	Set if Y >= M
 * Z	Zero Flag	Set if Y = M
 * I	Interrupt Disable	Not affected
 * D	Decimal Mode Flag	Not affected
 * B	Break Command	Not affected
 * V	Overflow Flag	Not affected
 * N	Negative Flag	Set if bit 7 of the result is set
 *
 * addressing	assembler	opc	bytes	cycles
 * immediate	CPY #oper	C0	2	    2  
 * zeropage	    CPY oper	C4	2	    3  
 * absolute	    CPY oper	CC	3	    4  
 */
#[named]
fn cpy<A: AddressingMode>(
    c: &mut Cpu,
    d: Option<&Debugger>,
    in_cycles: usize,
    extra_cycle_on_page_crossing: bool,
    decode_only: bool,
    quiet: bool,
) -> Result<(i8, usize), CpuError> {
    let (tgt, extra_cycle) = A::target_address(c, extra_cycle_on_page_crossing)?;
    if !quiet {
        debug_out_opcode::<A>(c, function_name!())?;
    }
    if !decode_only {
        // read operand
        let b = A::load(c, d, tgt)?;

        let res = c.regs.y.wrapping_sub(b);
        c.set_cpu_flags(CpuFlags::C, c.regs.y >= b);
        c.set_cpu_flags(CpuFlags::Z, c.regs.y == b);
        c.set_cpu_flags(CpuFlags::N, utils::is_signed(res));
    }
    Ok((A::len(), in_cycles + if extra_cycle { 1 } else { 0 }))
}

/**
 * DCP (undoc) (aka DCM)
 *
 * DEC oper + CMP oper
 *
 * M - 1 -> M, A - M
 *
 * N	Z	C	I	D	V
 * +	+	+	-	-	-
 *
 * addressing	assembler	    opc	bytes	cycles
 * zeropage	    DCP oper	    C7	2	    5
 * zeropage,X	DCP oper,X	    D7	2	    6
 * absolute	    DCP oper	    CF	3	    6
 * absolut,X	DCP oper,X	    DF	3	    7
 * absolut,Y	DCP oper,Y	    DB	3	    7
 * (indirect,X)	DCP (oper,X)	C3	2	    8
 * (indirect),Y	DCP (oper),Y	D3	2	    8
 */
#[named]
fn dcp<A: AddressingMode>(
    c: &mut Cpu,
    d: Option<&Debugger>,
    in_cycles: usize,
    extra_cycle_on_page_crossing: bool,
    decode_only: bool,
    quiet: bool,
) -> Result<(i8, usize), CpuError> {
    let (_, extra_cycle) = A::target_address(c, extra_cycle_on_page_crossing)?;
    if !quiet {
        debug_out_opcode::<A>(c, function_name!())?;
    }
    if !decode_only {
        // perform dec + cmp internally (flags are set according to cmp, so save before)
        let prev_p = c.regs.p;
        dec::<A>(c, d, 0, false, decode_only, true)?;
        c.regs.p = prev_p;
        cmp::<A>(c, d, 0, false, decode_only, true)?;
    }
    Ok((A::len(), in_cycles + if extra_cycle { 1 } else { 0 }))
}

/**
* DEC - Decrement Memory
*
* M,Z,N = M-1
*
* Subtracts one from the value held at a specified memory location setting the zero and negative flags as appropriate.
*
* Processor Status after use:
*
* C	Carry Flag	Not affected
* Z	Zero Flag	Set if result is zero
* I	Interrupt Disable	Not affected
* D	Decimal Mode Flag	Not affected
* B	Break Command	Not affected
* V	Overflow Flag	Not affected
* N	Negative Flag	Set if bit 7 of the result is set
*
* addressing	assembler	opc	bytes	cycles
* zeropage	    DEC oper	C6	2	    5  
* zeropage,X	DEC oper,X	D6	2	    6  
* absolute	    DEC oper	CE	3	    3  
* absolute,X	DEC oper,X	DE	3	    7  
*/
#[named]
fn dec<A: AddressingMode>(
    c: &mut Cpu,
    d: Option<&Debugger>,
    in_cycles: usize,
    extra_cycle_on_page_crossing: bool,
    decode_only: bool,
    quiet: bool,
) -> Result<(i8, usize), CpuError> {
    let (tgt, extra_cycle) = A::target_address(c, extra_cycle_on_page_crossing)?;
    if !quiet {
        debug_out_opcode::<A>(c, function_name!())?;
    }
    if !decode_only {
        // read operand
        let mut b = A::load(c, d, tgt)?;
        b = b.wrapping_sub(1);
        set_zn_flags(c, b);

        // store back
        A::store(c, d, tgt, b)?;
    }
    Ok((A::len(), in_cycles + if extra_cycle { 1 } else { 0 }))
}

/**
 * DEX - Decrement X Register
 *
 * X,Z,N = X-1
 *
 * Subtracts one from the X register setting the zero and negative flags as appropriate.
 *
 * Processor Status after use:
 *
 * C	Carry Flag	Not affected
 * Z	Zero Flag	Set if X is zero
 * I	Interrupt Disable	Not affected
 * D	Decimal Mode Flag	Not affected
 * B	Break Command	Not affected
 * V	Overflow Flag	Not affected
 * N	Negative Flag	Set if bit 7 of X is set
 *
 * addressing	assembler	opc	bytes	cycles
 * implied	    DEX	        CA	1	    2  
*/
#[named]
fn dex<A: AddressingMode>(
    c: &mut Cpu,
    _d: Option<&Debugger>,
    in_cycles: usize,
    extra_cycle_on_page_crossing: bool,
    decode_only: bool,
    quiet: bool,
) -> Result<(i8, usize), CpuError> {
    let (_tgt, extra_cycle) = A::target_address(c, extra_cycle_on_page_crossing)?;
    if !quiet {
        debug_out_opcode::<A>(c, function_name!())?;
    }
    if !decode_only {
        c.regs.x = c.regs.x.wrapping_sub(1);
        set_zn_flags(c, c.regs.x);
    }
    Ok((A::len(), in_cycles + if extra_cycle { 1 } else { 0 }))
}

/**
 * DEY - Decrement Y Register
 *
 * Y,Z,N = Y-1
 *
 * Subtracts one from the Y register setting the zero and negative flags as appropriate.
 *
 * Processor Status after use:
 *
 * C	Carry Flag	Not affected
 * Z	Zero Flag	Set if Y is zero
 * I	Interrupt Disable	Not affected
 * D	Decimal Mode Flag	Not affected
 * B	Break Command	Not affected
 * V	Overflow Flag	Not affected
 * N	Negative Flag	Set if bit 7 of Y is set
 *
 * addressing	assembler	opc	bytes	cycles
 * implied	    DEY	        88	1	    2  
 */
#[named]
fn dey<A: AddressingMode>(
    c: &mut Cpu,
    _d: Option<&Debugger>,
    in_cycles: usize,
    extra_cycle_on_page_crossing: bool,
    decode_only: bool,
    quiet: bool,
) -> Result<(i8, usize), CpuError> {
    let (_tgt, extra_cycle) = A::target_address(c, extra_cycle_on_page_crossing)?;
    if !quiet {
        debug_out_opcode::<A>(c, function_name!())?;
    }

    if !decode_only {
        c.regs.y = c.regs.y.wrapping_sub(1);
        set_zn_flags(c, c.regs.y);
    }
    Ok((A::len(), in_cycles + if extra_cycle { 1 } else { 0 }))
}

/**
 * EOR - Exclusive OR
 *
 * A,Z,N = A^M
 *
 * An exclusive OR is performed, bit by bit, on the accumulator contents using the contents of a byte of memory.
 *
 * Processor Status after use:
 *
 * C	Carry Flag	Not affected
 * Z	Zero Flag	Set if A = 0
 * I	Interrupt Disable	Not affected
 * D	Decimal Mode Flag	Not affected
 * B	Break Command	Not affected
 * V	Overflow Flag	Not affected
 * N	Negative Flag	Set if bit 7 set
 *
 * addressing	assembler	    opc	bytes	cycles
 * immediate	EOR #oper	    49	2	    2  
 * zeropage	    EOR oper	    45	2	    3  
 * zeropage,X	EOR oper,X	    55	2	    4  
 * absolute	    EOR oper	    4D	3	    4  
 * absolute,X	EOR oper,X	    5D	3	    4*
 * absolute,Y	EOR oper,Y	    59	3	    4*
 * (indirect,X)	EOR (oper,X)	41	2	    6  
 * (indirect),Y	EOR (oper),Y	51	2	    5*
 */

#[named]
fn eor<A: AddressingMode>(
    c: &mut Cpu,
    d: Option<&Debugger>,
    in_cycles: usize,
    extra_cycle_on_page_crossing: bool,
    decode_only: bool,
    quiet: bool,
) -> Result<(i8, usize), CpuError> {
    let (tgt, extra_cycle) = A::target_address(c, extra_cycle_on_page_crossing)?;
    if !quiet {
        debug_out_opcode::<A>(c, function_name!())?;
    }
    if !decode_only {
        // read operand
        let b = A::load(c, d, tgt)?;

        c.regs.a = c.regs.a ^ b;
        set_zn_flags(c, c.regs.a);
    }
    Ok((A::len(), in_cycles + if extra_cycle { 1 } else { 0 }))
}

/**
 * INC - Increment Memory
 *
 * M,Z,N = M+1
 *
 * Adds one to the value held at a specified memory location setting the zero and negative flags as appropriate.
 *
 * Processor Status after use:
 *
 * C	Carry Flag	Not affected
 * Z	Zero Flag	Set if result is zero
 * I	Interrupt Disable	Not affected
 * D	Decimal Mode Flag	Not affected
 * B	Break Command	Not affected
 * V	Overflow Flag	Not affected
 * N	Negative Flag	Set if bit 7 of the result is set
 *
 * addressing	assembler	opc	bytes	cycles
 * zeropage	    INC oper	E6	2	    5  
 * zeropage,X	INC oper,X	F6	2	    6  
 * absolute	    INC oper	EE	3	    6  
 * absolute,X	INC oper,X	FE	3	    7
*/
#[named]
fn inc<A: AddressingMode>(
    c: &mut Cpu,
    d: Option<&Debugger>,
    in_cycles: usize,
    extra_cycle_on_page_crossing: bool,
    decode_only: bool,
    quiet: bool,
) -> Result<(i8, usize), CpuError> {
    let (tgt, extra_cycle) = A::target_address(c, extra_cycle_on_page_crossing)?;
    if !quiet {
        debug_out_opcode::<A>(c, function_name!())?;
    }
    if !decode_only {
        // read operand
        let mut b = A::load(c, d, tgt)?;

        b = b.wrapping_add(1);
        set_zn_flags(c, b);

        // store back
        A::store(c, d, tgt, b)?;
    }
    Ok((A::len(), in_cycles + if extra_cycle { 1 } else { 0 }))
}

/**
 * INX - Increment X Register
 *
 * X,Z,N = X+1
 *
 * Adds one to the X register setting the zero and negative flags as appropriate.
 *
 * Processor Status after use:
 *
 * C	Carry Flag	Not affected
 * Z	Zero Flag	Set if X is zero
 * I	Interrupt Disable	Not affected
 * D	Decimal Mode Flag	Not affected
 * B	Break Command	Not affected
 * V	Overflow Flag	Not affected
 * N	Negative Flag	Set if bit 7 of X is set
 *
 * addressing	assembler	opc	bytes	cycles
 * implied	    INX	        E8	1	    2  
 */
#[named]
fn inx<A: AddressingMode>(
    c: &mut Cpu,
    _d: Option<&Debugger>,
    in_cycles: usize,
    extra_cycle_on_page_crossing: bool,
    decode_only: bool,
    quiet: bool,
) -> Result<(i8, usize), CpuError> {
    let (_tgt, extra_cycle) = A::target_address(c, extra_cycle_on_page_crossing)?;
    if !quiet {
        debug_out_opcode::<A>(c, function_name!())?;
    }
    if !decode_only {
        c.regs.x = c.regs.x.wrapping_add(1);
        set_zn_flags(c, c.regs.x);
    }
    Ok((A::len(), in_cycles + if extra_cycle { 1 } else { 0 }))
}

/**
 * INY - Increment Y Register
 *
 * Y,Z,N = Y+1
 *
 * Adds one to the Y register setting the zero and negative flags as appropriate.
 *
 * Processor Status after use:
 *
 * C	Carry Flag	Not affected
 * Z	Zero Flag	Set if Y is zero
 * I	Interrupt Disable	Not affected
 * D	Decimal Mode Flag	Not affected
 * B	Break Command	Not affected
 * V	Overflow Flag	Not affected
 * N	Negative Flag	Set if bit 7 of Y is set
 *
 * addressing	assembler	opc	bytes	cycles
 * implied	    INY	        C8	1	    2  
 */
#[named]
fn iny<A: AddressingMode>(
    c: &mut Cpu,
    _d: Option<&Debugger>,
    in_cycles: usize,
    extra_cycle_on_page_crossing: bool,
    decode_only: bool,
    quiet: bool,
) -> Result<(i8, usize), CpuError> {
    let (_, extra_cycle) = A::target_address(c, extra_cycle_on_page_crossing)?;
    if !quiet {
        debug_out_opcode::<A>(c, function_name!())?;
    }
    if !decode_only {
        c.regs.y = c.regs.y.wrapping_add(1);
        set_zn_flags(c, c.regs.y);
    }
    Ok((A::len(), in_cycles + if extra_cycle { 1 } else { 0 }))
}

/**
 * ISC (undoc) (aka ISB, aka INS)
 *
 * INC oper + SBC oper
 *
 * M + 1 -> M, A - M - C -> A
 *
 * N	Z	C	I	D	V
 * +	+	+	-	-	+
 *
 * addressing	assembler	    opc	bytes	cycles
 * zeropage	    ISC oper	    E7	2	    5
 * zeropage,X	ISC oper,X	    F7	2	    6
 * absolute	    ISC oper	    EF	3	    6
 * absolut,X	ISC oper,X	    FF	3	    7
 * absolut,Y	ISC oper,Y	    FB	3	    7
 * (indirect,X)	ISC (oper,X)	E3	2	    8
 * (indirect),Y	ISC (oper),Y	F3	2	    4
 */

#[named]
fn isc<A: AddressingMode>(
    c: &mut Cpu,
    d: Option<&Debugger>,
    in_cycles: usize,
    extra_cycle_on_page_crossing: bool,
    decode_only: bool,
    quiet: bool,
) -> Result<(i8, usize), CpuError> {
    let (_, extra_cycle) = A::target_address(c, extra_cycle_on_page_crossing)?;
    if !quiet {
        debug_out_opcode::<A>(c, function_name!())?;
    }
    if !decode_only {
        // perform inc + sbc internally (sbc sets p, preserve carry flag after inc)
        let prev_p = c.regs.p;
        inc::<A>(c, d, 0, false, decode_only, true)?;

        // preserve carry
        let is_c_set = c.is_cpu_flag_set(CpuFlags::C);
        c.regs.p = prev_p;
        c.set_cpu_flags(CpuFlags::C, is_c_set);

        sbc::<A>(c, d, 0, false, decode_only, true)?;
    }
    Ok((A::len(), in_cycles + if extra_cycle { 1 } else { 0 }))
}

/**
 * JMP - Jump
 *
 * Sets the program counter to the address specified by the operand.
 *
 * Processor Status after use:
 *
 * C	Carry Flag	Not affected
 * Z	Zero Flag	Not affected
 * I	Interrupt Disable	Not affected
 * D	Decimal Mode Flag	Not affected
 * B	Break Command	Not affected
 * V	Overflow Flag	Not affected
 * N	Negative Flag	Not affected
 *
 * addressing	assembler	opc	bytes	cycles
 * absolute	    JMP oper	4C	3	    3  
 * indirect	    JMP (oper)	6C	3	    5  
 */
#[named]
fn jmp<A: AddressingMode>(
    c: &mut Cpu,
    _d: Option<&Debugger>,
    in_cycles: usize,
    extra_cycle_on_page_crossing: bool,
    decode_only: bool,
    quiet: bool,
) -> Result<(i8, usize), CpuError> {
    let (tgt, extra_cycle) = A::target_address(c, extra_cycle_on_page_crossing)?;
    if !quiet {
        debug_out_opcode::<A>(c, function_name!())?;
    }
    if !decode_only {
        // check for deadlock
        if tgt == c.regs.pc {
            return Err(CpuError::new_default(CpuErrorType::Deadlock, None));
        }
        // set pc
        c.regs.pc = tgt;
    }

    Ok((
        if decode_only { A::len() } else { 0 },
        in_cycles + if extra_cycle { 1 } else { 0 },
    ))
}

/**
 * JSR - Jump to Subroutine
 *
 * The JSR instruction pushes the address (minus one) of the return point on to the stack and then sets the program counter to the target memory address.
 *
 * Processor Status after use:
 *
 * C	Carry Flag	Not affected
 * Z	Zero Flag	Not affected
 * I	Interrupt Disable	Not affected
 * D	Decimal Mode Flag	Not affected
 * B	Break Command	Not affected
 * V	Overflow Flag	Not affected
 * N	Negative Flag	Not affected
 *
 * addressing	assembler	opc	bytes	cycles
 * absolute	    JSR oper	20	3	    6  
 */
#[named]
fn jsr<A: AddressingMode>(
    c: &mut Cpu,
    d: Option<&Debugger>,
    in_cycles: usize,
    extra_cycle_on_page_crossing: bool,
    decode_only: bool,
    quiet: bool,
) -> Result<(i8, usize), CpuError> {
    let (tgt, extra_cycle) = A::target_address(c, extra_cycle_on_page_crossing)?;
    if !quiet {
        debug_out_opcode::<A>(c, function_name!())?;
    }
    if !decode_only {
        // push return address
        push_word_le(
            c,
            d,
            c.regs.pc.wrapping_add(A::len() as u16).wrapping_sub(1),
        )?;

        // check for deadlock
        if tgt == c.regs.pc {
            return Err(CpuError::new_default(CpuErrorType::Deadlock, None));
        }
        // set pc
        c.regs.pc = tgt;
    }
    Ok((
        if decode_only { A::len() } else { 0 },
        in_cycles + if extra_cycle { 1 } else { 0 },
    ))
}

/**
 * CPU JAM!
 */
#[named]
fn kil<A: AddressingMode>(
    c: &mut Cpu,
    _d: Option<&Debugger>,
    _in_cycles: usize,
    _extra_cycle_on_page_crossing: bool,
    decode_only: bool,
    quiet: bool,
) -> Result<(i8, usize), CpuError> {
    // this is an invalid opcode and emulation should be halted!
    if !quiet {
        debug_out_opcode::<A>(c, function_name!())?;
    }
    if decode_only {
        // perform decode only, no execution
        return Ok((A::len(), 0));
    }

    // invalid !
    let mut e = CpuError::new_default(CpuErrorType::InvalidOpcode, None);
    e.address = c.regs.pc as usize;
    Err(e)
}

/**
 * LAS (undoc) (aka LAR)
 *
 * LDA/TSX oper
 *
 * M AND SP -> A, X, SP
 *
 * N	Z	C	I	D	V
 * +	+	-	-	-	-
 *
 * addressing	assembler	opc	bytes	cycles
 * absolut,Y	LAS oper,Y	BB	3	    4*
 */

#[named]
fn las<A: AddressingMode>(
    c: &mut Cpu,
    d: Option<&Debugger>,
    in_cycles: usize,
    extra_cycle_on_page_crossing: bool,
    decode_only: bool,
    quiet: bool,
) -> Result<(i8, usize), CpuError> {
    let (tgt, extra_cycle) = A::target_address(c, extra_cycle_on_page_crossing)?;
    if !quiet {
        debug_out_opcode::<A>(c, function_name!())?;
    }
    if !decode_only {
        // get operand
        let b = A::load(c, d, tgt)?;
        let res = b & c.regs.s;

        c.regs.a = res;
        c.regs.x = res;
        c.regs.s = res;
        set_zn_flags(c, res);
    }
    Ok((A::len(), in_cycles + if extra_cycle { 1 } else { 0 }))
}

/**
 * LAX (undoc)
 *
 * LDA oper + LDX oper
 *
 * M -> A -> X
 *
 * N	Z	C	I	D	V
 * +	+	-	-	-	-
 *
 * addressing	    assembler	    opc	bytes	cycles
 * zeropage	        LAX oper	    A7	2	    3
 * zeropage,Y	    LAX oper,Y	    B7	2	    4
 * absolute	        LAX oper	    AF	3	    4
 * absolut,Y	    LAX oper,Y	    BF	3	    4*
 * (indirect,X)	    LAX (oper,X)	A3	2	    6
 * (indirect),Y	    LAX (oper),Y	B3	2	    5*
*/
#[named]
fn lax<A: AddressingMode>(
    c: &mut Cpu,
    d: Option<&Debugger>,
    in_cycles: usize,
    extra_cycle_on_page_crossing: bool,
    decode_only: bool,
    quiet: bool,
) -> Result<(i8, usize), CpuError> {
    let (tgt, extra_cycle) = A::target_address(c, extra_cycle_on_page_crossing)?;
    if !quiet {
        debug_out_opcode::<A>(c, function_name!())?;
    }
    if !decode_only {
        // read operand
        let b = A::load(c, d, tgt)?;

        c.regs.a = b;
        c.regs.x = b;
        set_zn_flags(c, b);
    }
    Ok((A::len(), in_cycles + if extra_cycle { 1 } else { 0 }))
}

/**
 * LDA - Load Accumulator
 *
 * A,Z,N = M
 *
 * Loads a byte of memory into the accumulator setting the zero and negative flags as appropriate.
 *
 * C	Carry Flag	Not affected
 * Z	Zero Flag	Set if A = 0
 * I	Interrupt Disable	Not affected
 * D	Decimal Mode Flag	Not affected
 * B	Break Command	Not affected
 * V	Overflow Flag	Not affected
 * N	Negative Flag	Set if bit 7 of A is set
 *
 * addressing	assembler	    opc	bytes	cycles
 * immediate	LDA #oper	    A9	2	    2  
 * zeropage	    LDA oper	    A5	2	    3  
 * zeropage,X	LDA oper,X	    B5	2	    4  
 * absolute	    LDA oper	    AD	3	    4  
 * absolute,X	LDA oper,X	    BD	3	    4*
 * absolute,Y	LDA oper,Y	    B9	3	    4*
 * (indirect,X)	LDA (oper,X)	A1	2	    6  
 * (indirect),Y	LDA (oper),Y	B1	2	    5*
 */
#[named]
fn lda<A: AddressingMode>(
    c: &mut Cpu,
    d: Option<&Debugger>,
    in_cycles: usize,
    extra_cycle_on_page_crossing: bool,
    decode_only: bool,
    quiet: bool,
) -> Result<(i8, usize), CpuError> {
    let (tgt, extra_cycle) = A::target_address(c, extra_cycle_on_page_crossing)?;
    if !quiet {
        debug_out_opcode::<A>(c, function_name!())?;
    }
    if !decode_only {
        // read operand
        let b = A::load(c, d, tgt)?;
        c.regs.a = b;

        set_zn_flags(c, c.regs.a);
    }
    Ok((A::len(), in_cycles + if extra_cycle { 1 } else { 0 }))
}

/**
 * LDX - Load X Register
 *
 * X,Z,N = M
 *
 * Loads a byte of memory into the X register setting the zero and negative flags as appropriate.
 *
 * C	Carry Flag	Not affected
 * Z	Zero Flag	Set if X = 0
 * I	Interrupt Disable	Not affected
 * D	Decimal Mode Flag	Not affected
 * B	Break Command	Not affected
 * V	Overflow Flag	Not affected
 * N	Negative Flag	Set if bit 7 of X is set
 *
 * addressing	assembler	opc	bytes	cycles
 * immediate	LDX #oper	A2	2	    2  
 * zeropage	    LDX oper	A6	2	    3  
 * zeropage,Y	LDX oper,Y	B6	2	    4  
 * absolute	    LDX oper	AE	3	    4  
 * absolute,Y	LDX oper,Y	BE	3	    4*
 */
#[named]
fn ldx<A: AddressingMode>(
    c: &mut Cpu,
    d: Option<&Debugger>,
    in_cycles: usize,
    extra_cycle_on_page_crossing: bool,
    decode_only: bool,
    quiet: bool,
) -> Result<(i8, usize), CpuError> {
    let (tgt, extra_cycle) = A::target_address(c, extra_cycle_on_page_crossing)?;
    if !quiet {
        debug_out_opcode::<A>(c, function_name!())?;
    }
    if !decode_only {
        // read operand
        let b = A::load(c, d, tgt)?;
        c.regs.x = b;

        set_zn_flags(c, c.regs.x);
    }
    Ok((A::len(), in_cycles + if extra_cycle { 1 } else { 0 }))
}

/**
 * LDY - Load Y Register
 *
 * Y,Z,N = M
 *
 * Loads a byte of memory into the Y register setting the zero and negative flags as appropriate.
 *
 * C	Carry Flag	Not affected
 * Z	Zero Flag	Set if Y = 0
 * I	Interrupt Disable	Not affected
 * D	Decimal Mode Flag	Not affected
 * B	Break Command	Not affected
 * V	Overflow Flag	Not affected
 * N	Negative Flag	Set if bit 7 of Y is set
 *
 * addressing	assembler	opc	bytes	cycles
 * immediate	LDY #oper	A0	2	2  
 * zeropage	LDY oper	A4	2	3  
 * zeropage,X	LDY oper,X	B4	2	4  
 * absolute	LDY oper	AC	3	4  
 * absolute,X	LDY oper,X	BC	3	4*
 */
#[named]
fn ldy<A: AddressingMode>(
    c: &mut Cpu,
    d: Option<&Debugger>,
    in_cycles: usize,
    extra_cycle_on_page_crossing: bool,
    decode_only: bool,
    quiet: bool,
) -> Result<(i8, usize), CpuError> {
    let (tgt, extra_cycle) = A::target_address(c, extra_cycle_on_page_crossing)?;
    if !quiet {
        debug_out_opcode::<A>(c, function_name!())?;
    }
    if !decode_only {
        // read operand
        let b = A::load(c, d, tgt)?;
        c.regs.y = b;

        set_zn_flags(c, c.regs.y);
    }
    Ok((A::len(), in_cycles + if extra_cycle { 1 } else { 0 }))
}

/**
 * LSR - Logical Shift Right
 *
 * A,C,Z,N = A/2 or M,C,Z,N = M/2
 *
 * Each of the bits in A or M is shift one place to the right. The bit that was in bit 0 is shifted into the carry flag. Bit 7 is set to zero.
 *
 * Processor Status after use:
 *
 * C	Carry Flag	Set to contents of old bit 0
 * Z	Zero Flag	Set if result = 0
 * I	Interrupt Disable	Not affected
 * D	Decimal Mode Flag	Not affected
 * B	Break Command	Not affected
 * V	Overflow Flag	Not affected
 * N	Negative Flag	Set if bit 7 of the result is set
 *
 * addressing	assembler	opc	bytes	cycles
 * accumulator	LSR A	    4A	1	    2  
 * zeropage	    LSR oper	46	2	    5  
 * zeropage,X	LSR oper,X	56	2	    6  
 * absolute	    LSR oper	4E	3	    6  
 * absolute,X	LSR oper,X	5E	3	    7  
 */
#[named]
fn lsr<A: AddressingMode>(
    c: &mut Cpu,
    d: Option<&Debugger>,
    in_cycles: usize,
    extra_cycle_on_page_crossing: bool,
    decode_only: bool,
    quiet: bool,
) -> Result<(i8, usize), CpuError> {
    let (tgt, extra_cycle) = A::target_address(c, extra_cycle_on_page_crossing)?;
    if !quiet {
        debug_out_opcode::<A>(c, function_name!())?;
    }
    if !decode_only {
        // read operand
        let mut b = A::load(c, d, tgt)?;

        // save bit 0 in the carry
        c.set_cpu_flags(CpuFlags::C, b & 1 != 0);

        // lsr
        b >>= 1;

        set_zn_flags(c, b);

        // store back
        A::store(c, d, tgt, b)?;
    }
    Ok((A::len(), in_cycles + if extra_cycle { 1 } else { 0 }))
}

/**
 * LXA (undoc) (aka LAX immediate)
 *
 * Store * AND oper in A and X
 *
 * Highly unstable, involves a 'magic' constant, see ANE
 *
 * (A OR CONST) AND oper -> A -> X
 *
 * N	Z	C	I	D	V
 * +	+	-	-	-	-
 *
 * addressing	assembler	opc	bytes	cycles
 * immediate	LXA #oper	AB	2	2  	††
*/
#[named]
fn lxa<A: AddressingMode>(
    c: &mut Cpu,
    d: Option<&Debugger>,
    in_cycles: usize,
    extra_cycle_on_page_crossing: bool,
    decode_only: bool,
    quiet: bool,
) -> Result<(i8, usize), CpuError> {
    let (tgt, extra_cycle) = A::target_address(c, extra_cycle_on_page_crossing)?;
    if !quiet {
        debug_out_opcode::<A>(c, function_name!())?;
    }
    if !decode_only {
        // read operand
        let b = A::load(c, d, tgt)?;

        // N and Z are set according to the value of the accumulator before the instruction executed
        set_zn_flags(c, c.regs.a);

        // we choose $ee as constant as specified in [https://csdb.dk/release/?id=198357](NMOS 6510 Unintended Opcodes)
        let k = 0xee;
        let res: u8 = (c.regs.a | k) & b;
        c.regs.x = res;
        c.regs.a = res;
    }
    Ok((A::len(), in_cycles + if extra_cycle { 1 } else { 0 }))
}

/**
 * NOP - No Operation
 *
 * The NOP instruction causes no changes to the processor other than the normal incrementing of the program counter to the next instruction.
 *
 * Processor Status after use:
 *
 * C	Carry Flag	Not affected
 * Z	Zero Flag	Not affected
 * I	Interrupt Disable	Not affected
 * D	Decimal Mode Flag	Not affected
 * B	Break Command	Not affected
 * V	Overflow Flag	Not affected
 * N	Negative Flag	Not affected
 *
 * addressing	assembler	opc	bytes	cycles
 * implied	    NOP	        EA	1	    2     
*/

#[named]
fn nop<A: AddressingMode>(
    c: &mut Cpu,
    _d: Option<&Debugger>,
    in_cycles: usize,
    extra_cycle_on_page_crossing: bool,
    _decode_only: bool,
    quiet: bool,
) -> Result<(i8, usize), CpuError> {
    let (_, extra_cycle) = A::target_address(c, extra_cycle_on_page_crossing)?;
    if !quiet {
        debug_out_opcode::<A>(c, function_name!())?;
    }
    // noop, do nothing ...
    Ok((A::len(), in_cycles + if extra_cycle { 1 } else { 0 }))
}

/**
 * ORA - Logical Inclusive OR
 *
 * A,Z,N = A|M
 * An inclusive OR is performed, bit by bit, on the accumulator contents using the contents of a byte of memory.
 *
 * Processor Status after use:
 *
 * C	Carry Flag	Not affected
 * Z	Zero Flag	Set if A = 0
 * I	Interrupt Disable	Not affected
 * D	Decimal Mode Flag	Not affected
 * B	Break Command	Not affected
 * V	Overflow Flag	Not affected
 * N	Negative Flag	Set if bit 7 set
 *
 * addressing	assembler	    opc	bytes	cycles
 * immediate	ORA #oper	    09	2	    2  
 * zeropage	    ORA oper	    05	2	    3  
 * zeropage,X	ORA oper,X	    15	2	    4  
 * absolute	    ORA oper	    0D	3	    4  
 * absolute,X	ORA oper,X	    1D	3	    4*
 * absolute,Y	ORA oper,Y	    19	3	    4*
 * (indirect,X)	ORA (oper,X)	01	2	    6  
 * (indirect),Y	ORA (oper),Y	11	2	    5*
 */
#[named]
fn ora<A: AddressingMode>(
    c: &mut Cpu,
    d: Option<&Debugger>,
    in_cycles: usize,
    extra_cycle_on_page_crossing: bool,
    decode_only: bool,
    quiet: bool,
) -> Result<(i8, usize), CpuError> {
    let (tgt, extra_cycle) = A::target_address(c, extra_cycle_on_page_crossing)?;
    if !quiet {
        debug_out_opcode::<A>(c, function_name!())?;
    }

    if !decode_only {
        // read operand
        let b = A::load(c, d, tgt)?;
        c.regs.a |= b;
        set_zn_flags(c, c.regs.a);
    }
    Ok((A::len(), in_cycles + if extra_cycle { 1 } else { 0 }))
}

/**
 * PHA - Push Accumulator
 *
 * Pushes a copy of the accumulator on to the stack.
 *
 * Processor Status after use:
 *
 * C	Carry Flag	Not affected
 * Z	Zero Flag	Not affected
 * I	Interrupt Disable	Not affected
 * D	Decimal Mode Flag	Not affected
 * B	Break Command	Not affected
 * V	Overflow Flag	Not affected
 * N	Negative Flag	Not affected
 *
 * addressing	assembler	opc	bytes	cycles
 * implied	    PHA	        48	1	    3  
 */
#[named]
fn pha<A: AddressingMode>(
    c: &mut Cpu,
    d: Option<&Debugger>,
    in_cycles: usize,
    extra_cycle_on_page_crossing: bool,
    decode_only: bool,
    quiet: bool,
) -> Result<(i8, usize), CpuError> {
    let (_, extra_cycle) = A::target_address(c, extra_cycle_on_page_crossing)?;
    if !quiet {
        debug_out_opcode::<A>(c, function_name!())?;
    }

    if !decode_only {
        push_byte(c, d, c.regs.a)?;
    }
    Ok((A::len(), in_cycles + if extra_cycle { 1 } else { 0 }))
}

/**
 * PHP - Push Processor Status
 *
 * Pushes a copy of the status flags on to the stack.
 *
 * The status register will be pushed with the break flag and bit 5 set to 1.
 *
 * Processor Status after use:
 *
 * C	Carry Flag	Not affected
 * Z	Zero Flag	Not affected
 * I	Interrupt Disable	Not affected
 * D	Decimal Mode Flag	Not affected
 * B	Break Command	Not affected
 * V	Overflow Flag	Not affected
 * N	Negative Flag	Not affected
 *
 * addressing	assembler	opc	bytes	cycles
 * implied	    PHP	        08	1	    3  
 */
#[named]
fn php<A: AddressingMode>(
    c: &mut Cpu,
    d: Option<&Debugger>,
    in_cycles: usize,
    extra_cycle_on_page_crossing: bool,
    decode_only: bool,
    quiet: bool,
) -> Result<(i8, usize), CpuError> {
    let (_tgt, extra_cycle) = A::target_address(c, extra_cycle_on_page_crossing)?;
    if !quiet {
        debug_out_opcode::<A>(c, function_name!())?;
    }
    if !decode_only {
        // ensure B and U(ndefined) are set to 1
        let mut flags = CpuFlags::from_bits(c.regs.p).unwrap();
        flags.set(CpuFlags::U, true);
        flags.set(CpuFlags::B, true);
        push_byte(c, d, flags.bits())?;
    }
    Ok((A::len(), in_cycles + if extra_cycle { 1 } else { 0 }))
}

/**
 * PLA - Pull Accumulator
 *
 * Pulls an 8 bit value from the stack and into the accumulator. The zero and negative flags are set as appropriate.
 *
 * C	Carry Flag	Not affected
 * Z	Zero Flag	Set if A = 0
 * I	Interrupt Disable	Not affected
 * D	Decimal Mode Flag	Not affected
 * B	Break Command	Not affected
 * V	Overflow Flag	Not affected
 * N	Negative Flag	Set if bit 7 of A is set
 *
 * addressing	assembler	opc	bytes	cycles
 * implied	    PLA	        68	1	    4  
 */
#[named]
fn pla<A: AddressingMode>(
    c: &mut Cpu,
    d: Option<&Debugger>,
    in_cycles: usize,
    extra_cycle_on_page_crossing: bool,
    decode_only: bool,
    quiet: bool,
) -> Result<(i8, usize), CpuError> {
    let (_tgt, extra_cycle) = A::target_address(c, extra_cycle_on_page_crossing)?;
    if !quiet {
        debug_out_opcode::<A>(c, function_name!())?;
    }

    if !decode_only {
        c.regs.a = pop_byte(c, d)?;
        set_zn_flags(c, c.regs.a);
    }
    Ok((A::len(), in_cycles + if extra_cycle { 1 } else { 0 }))
}

/**
 * PLP - Pull Processor Status
 *
 * Pulls an 8 bit value from the stack and into the processor flags. The flags will take on new states as determined by the value pulled.
 *
 * The status register will be pulled with the break flag and bit 5 ignored.
 *
 * Processor Status after use:
 *
 * C	Carry Flag	Set from stack
 * Z	Zero Flag	Set from stack
 * I	Interrupt Disable	Set from stack
 * D	Decimal Mode Flag	Set from stack
 * B	Break Command	Set from stack
 * V	Overflow Flag	Set from stack
 * N	Negative Flag	Set from stack
 *
 * addressing	assembler	opc	bytes	cycles
 * implied	    PLP	        28	1	    4  
 */
#[named]
fn plp<A: AddressingMode>(
    c: &mut Cpu,
    d: Option<&Debugger>,
    in_cycles: usize,
    extra_cycle_on_page_crossing: bool,
    decode_only: bool,
    quiet: bool,
) -> Result<(i8, usize), CpuError> {
    let (_tgt, extra_cycle) = A::target_address(c, extra_cycle_on_page_crossing)?;
    if !quiet {
        debug_out_opcode::<A>(c, function_name!())?;
    }

    if !decode_only {
        c.regs.p = pop_byte(c, d)?;

        // ensure flag Unused is set and B is unset
        c.set_cpu_flags(CpuFlags::B, false);
        c.set_cpu_flags(CpuFlags::U, true);
    }
    Ok((A::len(), in_cycles + if extra_cycle { 1 } else { 0 }))
}

/**
 * RLA (undoc) (aka RLN)
 *
 * ROL oper + AND oper
 *
 * M = C <- [76543210] <- C, A AND M -> A
 *
 * N	Z	C	I	D	V
 * +	+	+	-	-	-
 *
 * addressing	assembler	opc	bytes	cycles
 * zeropage	RLA oper	27	2	5
 * zeropage,X	RLA oper,X	37	2	6
 * absolute	RLA oper	2F	3	6
 * absolut,X	RLA oper,X	3F	3	7
 * absolut,Y	RLA oper,Y	3B	3	7
 * (indirect,X)	RLA (oper,X)	23	2	8
 * (indirect),Y	RLA (oper),Y	33	2	8
 */

#[named]
fn rla<A: AddressingMode>(
    c: &mut Cpu,
    d: Option<&Debugger>,
    in_cycles: usize,
    extra_cycle_on_page_crossing: bool,
    decode_only: bool,
    quiet: bool,
) -> Result<(i8, usize), CpuError> {
    let (_, extra_cycle) = A::target_address(c, extra_cycle_on_page_crossing)?;
    if !quiet {
        debug_out_opcode::<A>(c, function_name!())?;
    }
    if !decode_only {
        // perform rol + and internally
        let prev_p = c.regs.p;
        rol::<A>(c, d, 0, false, decode_only, true)?;

        // preserve carry
        let is_c_set = c.is_cpu_flag_set(CpuFlags::C);
        c.regs.p = prev_p;
        c.set_cpu_flags(CpuFlags::C, is_c_set);
        // n and z are set according to AND
        and::<A>(c, d, 0, false, decode_only, true)?;
    }
    Ok((A::len(), in_cycles + if extra_cycle { 1 } else { 0 }))
}

/**
 * ROL - Rotate Left
 *
 * Move each of the bits in either A or M one place to the left.
 *
 * Bit 0 is filled with the current value of the carry flag whilst the old bit 7 becomes the new carry flag value.
 *
 * Processor Status after use:
 *
 *  C	Carry Flag	Set to contents of old bit 7
 * Z	Zero Flag	Set if result = 0
 * I	Interrupt Disable	Not affected
 * D	Decimal Mode Flag	Not affected
 * B	Break Command	Not affected
 * V	Overflow Flag	Not affected
 * N	Negative Flag	Set if bit 7 of the result is set
 *
 * addressing	assembler	opc	bytes	cycles
 * accumulator	ROL A	    2A	1	    2  
 * zeropage	    ROL oper	26	2	    5  
 * zeropage,X	ROL oper,X	36	2	    6  
 * absolute	    ROL oper	2E	3	    6  
 * absolute,X	ROL oper,X	3E	3	    7
 */
#[named]
fn rol<A: AddressingMode>(
    c: &mut Cpu,
    d: Option<&Debugger>,
    in_cycles: usize,
    extra_cycle_on_page_crossing: bool,
    decode_only: bool,
    quiet: bool,
) -> Result<(i8, usize), CpuError> {
    let (tgt, extra_cycle) = A::target_address(c, extra_cycle_on_page_crossing)?;
    if !quiet {
        debug_out_opcode::<A>(c, function_name!())?;
    }
    if !decode_only {
        // read operand
        let mut b = A::load(c, d, tgt)?;

        // save current carry
        let carry = c.is_cpu_flag_set(CpuFlags::C);

        // carry = bit 7
        c.set_cpu_flags(CpuFlags::C, utils::is_signed(b));

        b <<= 1;

        // bit 0 = previous C
        if carry {
            b |= 0b00000001
        } else {
            b &= 0b11111110
        }

        // store back
        A::store(c, d, tgt, b)?;
        set_zn_flags(c, b);
    }
    Ok((A::len(), in_cycles + if extra_cycle { 1 } else { 0 }))
}

/**
 * ROR - Rotate Right
 *
 * Move each of the bits in either A or M one place to the right.
 *
 * Bit 7 is filled with the current value of the carry flag whilst the old bit 0 becomes the new carry flag value.
 *
 * Processor Status after use:
 *
 * C	Carry Flag	        Set to contents of old bit 0
 * Z	Zero Flag	        Set if result = 0
 * I	Interrupt Disable	Not affected
 * D	Decimal Mode Flag	Not affected
 * B	Break Command	    Not affected
 * V	Overflow Flag	    Not affected
 * N	Negative Flag	    Set if bit 7 of the result is set
 */
#[named]
fn ror<A: AddressingMode>(
    c: &mut Cpu,
    d: Option<&Debugger>,
    in_cycles: usize,
    extra_cycle_on_page_crossing: bool,
    decode_only: bool,
    quiet: bool,
) -> Result<(i8, usize), CpuError> {
    let (tgt, extra_cycle) = A::target_address(c, extra_cycle_on_page_crossing)?;
    if !quiet {
        debug_out_opcode::<A>(c, function_name!())?;
    }
    if !decode_only {
        // read operand
        let mut b = A::load(c, d, tgt)?;

        // save current carry
        let carry = c.is_cpu_flag_set(CpuFlags::C);

        // save current bit 0
        let is_bit_0_set = b & 1;

        // shr
        b >>= 1;

        // set bit 7 and C accordingly
        if carry {
            b |= 0b10000000;
        } else {
            b &= 0b01111111;
        }
        c.set_cpu_flags(CpuFlags::C, is_bit_0_set == 1);

        // store back
        A::store(c, d, tgt, b)?;
        set_zn_flags(c, b);
    }
    Ok((A::len(), in_cycles + if extra_cycle { 1 } else { 0 }))
}

/**
 * RRA (undoc)
 *
 * ROR oper + ADC oper
 *
 * M = C -> [76543210] -> C, A + M + C -> A, C
 *
 * N	Z	C	I	D	V
 * +	+	+	-	-	+
 *
 * addressing	assembler	opc	bytes	cycles
 * zeropage	RRA oper	67	2	5
 * zeropage,X	RRA oper,X	77	2	6
 * absolute	RRA oper	6F	3	6
 * absolut,X	RRA oper,X	7F	3	7
 * absolut,Y	RRA oper,Y	7B	3	7
 * (indirect,X)	RRA (oper,X)	63	2	8
 * (indirect),Y	RRA (oper),Y	73	2	8
 */
#[named]
fn rra<A: AddressingMode>(
    c: &mut Cpu,
    d: Option<&Debugger>,
    in_cycles: usize,
    extra_cycle_on_page_crossing: bool,
    decode_only: bool,
    quiet: bool,
) -> Result<(i8, usize), CpuError> {
    let (_, extra_cycle) = A::target_address(c, extra_cycle_on_page_crossing)?;
    if !quiet {
        debug_out_opcode::<A>(c, function_name!())?;
    }
    if !decode_only {
        // perform ror + adc internally
        let prev_p = c.regs.p;
        ror::<A>(c, d, 0, false, decode_only, true)?;

        // preserve carry
        let is_c_set = c.is_cpu_flag_set(CpuFlags::C);
        c.regs.p = prev_p;
        c.set_cpu_flags(CpuFlags::C, is_c_set);

        // all other flags are set by adc
        adc::<A>(c, d, 0, false, decode_only, true)?;
    }
    Ok((A::len(), in_cycles + if extra_cycle { 1 } else { 0 }))
}

/**
* RTI - Return from Interrupt
*
* The RTI instruction is used at the end of an interrupt processing routine.
*
* It pulls the processor flags from the stack followed by the program counter.
*
* The status register is pulled with the break flag and bit 5 ignored. Then PC is pulled from the stack.
*
* Processor Status after use:
*
* C	Carry Flag	Set from stack
* Z	Zero Flag	Set from stack
* I	Interrupt Disable	Set from stack
* D	Decimal Mode Flag	Set from stack
* B	Break Command	Set from stack
* V	Overflow Flag	Set from stack
* N	Negative Flag	Set from stack
*
* addressing	assembler	opc	bytes	cycles
* implied	    RTI	        40	1	    6
*/
#[named]
fn rti<A: AddressingMode>(
    c: &mut Cpu,
    d: Option<&Debugger>,
    in_cycles: usize,
    extra_cycle_on_page_crossing: bool,
    decode_only: bool,
    quiet: bool,
) -> Result<(i8, usize), CpuError> {
    let (_tgt, extra_cycle) = A::target_address(c, extra_cycle_on_page_crossing)?;
    if !quiet {
        debug_out_opcode::<A>(c, function_name!())?;
    }
    if !decode_only {
        c.regs.p = pop_byte(c, d)?;

        // ensure flag Unused is set and B is unset
        c.set_cpu_flags(CpuFlags::B, false);
        c.set_cpu_flags(CpuFlags::U, true);

        // pull pc
        c.regs.pc = pop_word_le(c, d)?;
    }
    Ok((
        if decode_only { A::len() } else { 0 },
        in_cycles + if extra_cycle { 1 } else { 0 },
    ))
}

/**
 * RTS - Return from Subroutine
 *
 * The RTS instruction is used at the end of a subroutine to return to the calling routine.
 *
 * It pulls the program counter (minus one) from the stack.
 *
 * Processor Status after use:
 *
 * C	Carry Flag	Not affected
 * Z	Zero Flag	Not affected
 * I	Interrupt Disable	Not affected
 * D	Decimal Mode Flag	Not affected
 * B	Break Command	Not affected
 * V	Overflow Flag	Not affected
 * N	Negative Flag	Not affected
 *
 * addressing	assembler	opc	bytes	cycles
 * implied	    RTS 	    60	1	    6  
 */
#[named]
fn rts<A: AddressingMode>(
    c: &mut Cpu,
    d: Option<&Debugger>,
    in_cycles: usize,
    extra_cycle_on_page_crossing: bool,
    decode_only: bool,
    quiet: bool,
) -> Result<(i8, usize), CpuError> {
    let (_, extra_cycle) = A::target_address(c, extra_cycle_on_page_crossing)?;
    if !quiet {
        debug_out_opcode::<A>(c, function_name!())?;
    }

    if !decode_only {
        c.regs.pc = pop_word_le(c, d)?.wrapping_add(1);
    }
    Ok((
        if decode_only { A::len() } else { 0 },
        in_cycles + if extra_cycle { 1 } else { 0 },
    ))
}

/**
 * SAX (undoc) (aka AXS, aka AAX)
 *
 * A and X are put on the bus at the same time (resulting effectively in an AND operation) and stored in M
 *
 * A AND X -> M
 *
 * N	Z	C	I	D	V
 * -	-	-	-	-	-
 *
 * addressing	assembler	    opc	bytes	cycles
 * zeropage	    SAX oper	    87	2	    3
 * zeropage,Y	SAX oper,Y	    97	2	    4
 * absolute	    SAX oper	    8F	3	    4
 * (indirect,X)	SAX (oper,X)	83	2	    6
 */
#[named]
fn sax<A: AddressingMode>(
    c: &mut Cpu,
    d: Option<&Debugger>,
    in_cycles: usize,
    extra_cycle_on_page_crossing: bool,
    decode_only: bool,
    quiet: bool,
) -> Result<(i8, usize), CpuError> {
    let (tgt, extra_cycle) = A::target_address(c, extra_cycle_on_page_crossing)?;
    if !quiet {
        debug_out_opcode::<A>(c, function_name!())?;
    }
    if !decode_only {
        let b = c.regs.a & c.regs.x;
        A::store(c, d, tgt, b)?;
    }
    Ok((A::len(), in_cycles + if extra_cycle { 1 } else { 0 }))
}

/**
 * SBC - Subtract with Carry
 *
 * A,Z,C,N = A-M-(1-C)
 *
 * This instruction subtracts the contents of a memory location to the accumulator together with the not of the carry bit.
 * If overflow occurs the carry bit is clear, this enables multiple byte subtraction to be performed.
 *
 * Processor Status after use:
 *
 * C	Carry Flag	Clear if overflow in bit 7
 * Z	Zero Flag	Set if A = 0
 * I	Interrupt Disable	Not affected
 * D	Decimal Mode Flag	Not affected
 * B	Break Command	Not affected
 * V	Overflow Flag	Set if sign bit is incorrect
 * N	Negative Flag	Set if bit 7 set
 *
 * SBC implementation converted from c code, taken from https://github.com/DavidBuchanan314/6502-emu/blob/master/6502.c
 */
#[named]
fn sbc<A: AddressingMode>(
    c: &mut Cpu,
    d: Option<&Debugger>,
    in_cycles: usize,
    extra_cycle_on_page_crossing: bool,
    decode_only: bool,
    quiet: bool,
) -> Result<(i8, usize), CpuError> {
    // get target_address
    let (tgt, extra_cycle) = A::target_address(c, extra_cycle_on_page_crossing)?;
    if !quiet {
        debug_out_opcode::<A>(c, function_name!())?;
    }
    if !decode_only {
        // read operand
        let b = A::load(c, d, tgt)?;

        /*
        // perform non-bcd subtraction (regs.a-b-1+C)
        let sub: u16 = (c.regs.a as u16)
            .wrapping_sub(b as u16)
            .wrapping_sub(1)
            .wrapping_add(c.is_cpu_flag_set(CpuFlags::C) as u16);
        let o = ((c.regs.a as u16) ^ sub) & ((b as u16) ^ sub) & 0x80;
        c.set_cpu_flags(CpuFlags::V, o != 0);

        if c.is_cpu_flag_set(CpuFlags::D) {
            // bcd
            let mut lo: u8 = (c.regs.a & 0x0f)
                .wrapping_sub(b & 0x0f)
                .wrapping_sub(1)
                .wrapping_add(c.is_cpu_flag_set(CpuFlags::C) as u8);
            let mut hi: u8 = (c.regs.a >> 4).wrapping_sub(b >> 4);
            if lo & 0x10 != 0 {
                lo = lo.wrapping_sub(6);
                hi = hi.wrapping_sub(1);
            }
            if hi & 0x10 != 0 {
                hi = hi.wrapping_sub(6);
            }
            c.regs.a = (hi << 4) | (lo & 0xf);
        } else {
            // normal
            c.regs.a = (sub & 0xff) as u8;
        }
        /*

<<<<<<< HEAD
        let aa = c.regs.a as u16;
        let bb = b as u16;
        let is_carry = c.is_cpu_flag_set(CpuFlags::C) as u16;

        let mut wd = aa.wrapping_sub(bb).wrapping_sub((!is_carry) as u16);
        c.set_cpu_flags(CpuFlags::Z, (wd & 0xff) == 0);
        c.set_cpu_flags(CpuFlags::N, ((wd & 0x80) != 0) as bool);
        let overflow = (((aa ^ bb) & 0x80) != 0) as bool && ((((aa ^ wd) & 0x80) != 0) as bool);
        c.set_cpu_flags(CpuFlags::V, overflow);
        if c.is_cpu_flag_set(CpuFlags::D) {
            // handle decimal mode
            if (aa & 0xf).wrapping_sub((!is_carry) as u16) < (bb & 0xf) {
                wd = wd.wrapping_sub(6);
            }

            if wd > 0x99 {
                wd = wd.wrapping_sub(0x60);
            }
        }
        c.set_cpu_flags(CpuFlags::C, wd <= 0xff);
        c.regs.a = (wd & 0xff) as u8;
        */
=======
        // set flags
        c.set_cpu_flags(CpuFlags::C, sub < 0x100);
        let o = ((c.regs.a as u16) ^ sub) & ((b as u16) ^ sub) & 0x80;
        c.set_cpu_flags(CpuFlags::V, o != 0);
        c.set_cpu_flags(CpuFlags::Z, c.regs.a == 0);
        c.set_cpu_flags(CpuFlags::N, utils::is_signed(c.regs.a));
        */

        let carry = c.is_cpu_flag_set(CpuFlags::C);

        let mut result = u16::from(c.regs.a) + u16::from(!b) + carry as u16;
        // set the Carry flag for chain adding multi byte numbers
        c.set_cpu_flags(CpuFlags::C, result > u16::from(u8::max_value()));
        c.set_cpu_flags(CpuFlags::Z, result as u8 == 0);
        // set the Overflow flag if a signed overflow has occurred
        c.set_cpu_flags(
            CpuFlags::V,
            ((c.regs.a ^ b) & (c.regs.a ^ result as u8) & c.is_cpu_flag_set(CpuFlags::N) as u8) > 0,
        );
        // negative flag is in bit 7, so it can be used to test if the result is negative, because a negative value
        // will also have a 1 in bit 7
        c.set_cpu_flags(
            CpuFlags::N,
            result as u8 & c.is_cpu_flag_set(CpuFlags::N) as u8 > 0,
        );

        if c.is_cpu_flag_set(CpuFlags::D) {
            let value = b as i16;

            let mut sum = (c.regs.a & 0xf) as i16 - (value & 0xf) + carry as i16 - 1;
            if sum < 0 {
                sum = ((sum - 0x6) & 0xf) - 0x10;
            }
            let mut sum = (c.regs.a & 0xf0) as i16 - (value & 0xf0) + sum;
            if sum < 0 {
                sum -= 0x60;
            }
            result = (sum & 0xff) as u16;
        }
        c.regs.a = result as u8;
>>>>>>> 62890b71
    }
    Ok((A::len(), in_cycles + if extra_cycle { 1 } else { 0 }))
}

/**
* SBX (undoc) (aka AXS, SAX)
*
* CMP and DEX at once, sets flags like CMP
*
* (A AND X) - oper -> X
*
* N	Z	C	I	D	V
* +	+	+	-	-	-
*
* addressing	assembler	opc	bytes	cycles
* immediate	    SBX #oper	CB	2	    2
*/
#[named]
fn sbx<A: AddressingMode>(
    c: &mut Cpu,
    d: Option<&Debugger>,
    in_cycles: usize,
    extra_cycle_on_page_crossing: bool,
    decode_only: bool,
    quiet: bool,
) -> Result<(i8, usize), CpuError> {
    let (tgt, extra_cycle) = A::target_address(c, extra_cycle_on_page_crossing)?;
    if !quiet {
        debug_out_opcode::<A>(c, function_name!())?;
    }
    if !decode_only {
        // read operand
        let b = A::load(c, d, tgt)?;

        // and
        let and_res = c.regs.a & c.regs.x;

        // cmp
        c.regs.x = and_res.wrapping_sub(b);
        c.set_cpu_flags(CpuFlags::C, c.regs.a >= b);
        set_zn_flags(c, c.regs.x);
    }
    Ok((A::len(), in_cycles + if extra_cycle { 1 } else { 0 }))
}

/**
 * SEC - Set Carry Flag
 *
 * C = 1
 *
 * Set the carry flag to one.
 *
 * C	Carry Flag	Set to 1
 * Z	Zero Flag	Not affected
 * I	Interrupt Disable	Not affected
 * D	Decimal Mode Flag	Not affected
 * B	Break Command	Not affected
 * V	Overflow Flag	Not affected
 * N	Negative Flag	Not affected
 *
 * addressing	assembler	opc	bytes	cycles
 * implied	    SEC	        38	1	    2  
 */
#[named]
fn sec<A: AddressingMode>(
    c: &mut Cpu,
    _d: Option<&Debugger>,
    in_cycles: usize,
    extra_cycle_on_page_crossing: bool,
    decode_only: bool,
    quiet: bool,
) -> Result<(i8, usize), CpuError> {
    let (_, extra_cycle) = A::target_address(c, extra_cycle_on_page_crossing)?;
    if !quiet {
        debug_out_opcode::<A>(c, function_name!())?;
    }

    if !decode_only {
        // set carry
        c.set_cpu_flags(CpuFlags::C, true);
    }
    Ok((A::len(), in_cycles + if extra_cycle { 1 } else { 0 }))
}

/**
 * SED - Set Decimal Flag
 *
 * D = 1
 *
 * Set the carry flag to one.
 *
 * C	Carry Flag	Not affected
 * Z	Zero Flag	Not affected
 * I	Interrupt Disable	Not affected
 * D	Decimal Mode Flag	Set to 1
 * B	Break Command	Not affected
 * V	Overflow Flag	Not affected
 * N	Negative Flag	Not affected
 *
 * addressing	assembler	opc	bytes	cycles
 * implied	    SED	        F8	1	    2  
 */
#[named]
fn sed<A: AddressingMode>(
    c: &mut Cpu,
    _d: Option<&Debugger>,
    in_cycles: usize,
    extra_cycle_on_page_crossing: bool,
    decode_only: bool,
    quiet: bool,
) -> Result<(i8, usize), CpuError> {
    let (_, extra_cycle) = A::target_address(c, extra_cycle_on_page_crossing)?;
    if !quiet {
        debug_out_opcode::<A>(c, function_name!())?;
    }

    if !decode_only {
        // set decimal flag
        c.set_cpu_flags(CpuFlags::D, true);
    }
    Ok((A::len(), in_cycles + if extra_cycle { 1 } else { 0 }))
}

/**
 * SEI - Set Interrupt Disable Flag
 *
 * I = 1
 *
 * Set the carry flag to one.
 *
 * C	Carry Flag	Not affected
 * Z	Zero Flag	Not affected
 * I	Interrupt Disable	Set to 1
 * D	Decimal Mode Flag	Not affected
 * B	Break Command	Not affected
 * V	Overflow Flag	Not affected
 * N	Negative Flag	Not affected
 *
 * addressing	assembler	opc	bytes	cycles
 * implied	    SED	        78	1	    2  
 */
#[named]
fn sei<A: AddressingMode>(
    c: &mut Cpu,
    _d: Option<&Debugger>,
    in_cycles: usize,
    extra_cycle_on_page_crossing: bool,
    decode_only: bool,
    quiet: bool,
) -> Result<(i8, usize), CpuError> {
    let (_, extra_cycle) = A::target_address(c, extra_cycle_on_page_crossing)?;
    if !quiet {
        debug_out_opcode::<A>(c, function_name!())?;
    }

    if !decode_only {
        // disable interrupts
        c.set_cpu_flags(CpuFlags::I, true);
    }
    Ok((A::len(), in_cycles + if extra_cycle { 1 } else { 0 }))
}

/**
 * SHX (undoc) (aka A11, SXA, XAS)
 *
 * Stores X AND (high-byte of addr. + 1) at addr.
 *
 * unstable: sometimes 'AND (H+1)' is dropped, page boundary crossings may not work
 * (with the high-byte of the value used as the high-byte of the address)
 *
 * X AND (H+1) -> M
 *
 * N	Z	C	I	D	V
 * -	-	-	-	-	-
 *
 * addressing	assembler	opc	bytes	cycles
 * absolut,Y	SHX oper,Y	9E	3	5  	†
*/
#[named]
fn shx<A: AddressingMode>(
    c: &mut Cpu,
    d: Option<&Debugger>,
    in_cycles: usize,
    extra_cycle_on_page_crossing: bool,
    decode_only: bool,
    quiet: bool,
) -> Result<(i8, usize), CpuError> {
    let (tgt, extra_cycle) = A::target_address(c, extra_cycle_on_page_crossing)?;
    if !quiet {
        debug_out_opcode::<A>(c, function_name!())?;
    }
    if !decode_only {
        // get msb from target address
        let mut h = (tgt >> 8) as u8;

        // add 1 on msb when page crossing
        // [https://csdb.dk/release/?id=198357](NMOS 6510 Unintended Opcodes)
        if extra_cycle_on_page_crossing {
            h = h.wrapping_add(1);
        }

        // X & (H + 1)
        let res = c.regs.x & h.wrapping_add(1);

        // store
        A::store(c, d, tgt, res)?;
    }
    Ok((A::len(), in_cycles + if extra_cycle { 1 } else { 0 }))
}

/**
 * SHY (undoc) (aka A11, SYA, SAY)
 *
 * Stores Y AND (high-byte of addr. + 1) at addr.
 *
 * unstable: sometimes 'AND (H+1)' is dropped, page boundary crossings may not work (with the high-byte of the value used as the high-byte of the address)
 *
 * Y AND (H+1) -> M
 *
 * N	Z	C	I	D	V
 * -	-	-	-	-	-
 *
 * addressing	assembler	opc	bytes	cycles
 * absolut,X	SHY oper,X	9C	3	    5  	†
*/
#[named]
fn shy<A: AddressingMode>(
    c: &mut Cpu,
    d: Option<&Debugger>,
    in_cycles: usize,
    extra_cycle_on_page_crossing: bool,
    decode_only: bool,
    quiet: bool,
) -> Result<(i8, usize), CpuError> {
    let (tgt, extra_cycle) = A::target_address(c, extra_cycle_on_page_crossing)?;
    if !quiet {
        debug_out_opcode::<A>(c, function_name!())?;
    }
    if !decode_only {
        // get msb from target address
        let mut h = (tgt >> 8) as u8;

        // add 1 on msb when page crossing
        // [https://csdb.dk/release/?id=198357](NMOS 6510 Unintended Opcodes)
        if extra_cycle_on_page_crossing {
            h = h.wrapping_add(1);
        }

        // Y & (H + 1)
        let res = c.regs.y & h.wrapping_add(1);

        // store
        A::store(c, d, tgt, res)?;
    }
    Ok((A::len(), in_cycles + if extra_cycle { 1 } else { 0 }))
}

/**
 * SLO (undoc) (aka ASO)
 *
 * ASL oper + ORA oper
 *
 * M = C <- [76543210] <- 0, A OR M -> A
 *
 * N	Z	C	I	D	V
 * +	+	+	-	-	-
 *
 * addressing	assembler	    opc	bytes	cycles
 * zeropage	    SLO oper	    07	2	    5
 * zeropage,X	SLO oper,X	    17	2	    6
 * absolute	    SLO oper	    0F	3	    6
 * absolut,X	SLO oper,X	    1F	3	    7
 * absolut,Y	SLO oper,Y	    1B	3	    7
 * (indirect,X)	SLO (oper,X)	03	2	    8
 * (indirect),Y	SLO (oper),Y	13	2	    8
*/
#[named]
fn slo<A: AddressingMode>(
    c: &mut Cpu,
    d: Option<&Debugger>,
    in_cycles: usize,
    extra_cycle_on_page_crossing: bool,
    decode_only: bool,
    quiet: bool,
) -> Result<(i8, usize), CpuError> {
    let (_tgt, extra_cycle) = A::target_address(c, extra_cycle_on_page_crossing)?;
    if !quiet {
        debug_out_opcode::<A>(c, function_name!())?;
    }
    if !decode_only {
        // perform asl + ora internally
        let prev_p = c.regs.p;
        asl::<A>(c, d, 0, false, decode_only, true)?;

        // preserve carry
        let is_c_set = c.is_cpu_flag_set(CpuFlags::C);
        c.regs.p = prev_p;
        c.set_cpu_flags(CpuFlags::C, is_c_set);

        // other flags are set by ora
        ora::<A>(c, d, 0, false, decode_only, true)?;
    }
    Ok((A::len(), in_cycles + if extra_cycle { 1 } else { 0 }))
}

/**
 * SRE (undoc) (aka LSE)
 *
 * LSR oper + EOR oper
 *
 * M = 0 -> [76543210] -> C, A EOR M -> A
 *
 * N	Z	C	I	D	V
 * +	+	+	-	-	-
 *
 * addressing	assembler	    opc	bytes	cycles
 * zeropage	    SRE oper	    47	2	    5
 * zeropage,X	SRE oper,X	    57	2	    6
 * absolute	    SRE oper	    4F	3	    6
 * absolut,X	SRE oper,X	    5F	3	    7
 * absolut,Y	SRE oper,Y	    5B	3	    7
 * (indirect,X)	SRE (oper,X)	43	2	    8
 * (indirect),Y	SRE (oper),Y	53	2	    8  
 */
#[named]
fn sre<A: AddressingMode>(
    c: &mut Cpu,
    d: Option<&Debugger>,
    in_cycles: usize,
    extra_cycle_on_page_crossing: bool,
    decode_only: bool,
    quiet: bool,
) -> Result<(i8, usize), CpuError> {
    let (_tgt, extra_cycle) = A::target_address(c, extra_cycle_on_page_crossing)?;
    if !quiet {
        debug_out_opcode::<A>(c, function_name!())?;
    }
    if !decode_only {
        // perform lsr + eor internally
        let prev_p = c.regs.p;
        lsr::<A>(c, d, 0, false, decode_only, true)?;

        // preserve carry
        let is_c_set = c.is_cpu_flag_set(CpuFlags::C);
        c.regs.p = prev_p;
        c.set_cpu_flags(CpuFlags::C, is_c_set);

        // other flags are set by eor
        eor::<A>(c, d, 0, false, decode_only, true)?;
    }
    Ok((A::len(), in_cycles + if extra_cycle { 1 } else { 0 }))
}

/**
 * STA - Store Accumulator
 *
 * M = A
 *
 * Stores the contents of the accumulator into memory.
 *
 * Processor Status after use:
 *
 * C	Carry Flag	Not affected
 * Z	Zero Flag	Not affected
 * I	Interrupt Disable	Not affected
 * D	Decimal Mode Flag	Not affected
 * B	Break Command	Not affected
 * V	Overflow Flag	Not affected
 * N	Negative Flag	Not affected
 */
#[named]
fn sta<A: AddressingMode>(
    c: &mut Cpu,
    d: Option<&Debugger>,
    in_cycles: usize,
    extra_cycle_on_page_crossing: bool,
    decode_only: bool,
    quiet: bool,
) -> Result<(i8, usize), CpuError> {
    let (tgt, extra_cycle) = A::target_address(c, extra_cycle_on_page_crossing)?;
    if !quiet {
        debug_out_opcode::<A>(c, function_name!())?;
    }

    if !decode_only {
        // store A in memory
        A::store(c, d, tgt, c.regs.a)?;
    }
    Ok((A::len(), in_cycles + if extra_cycle { 1 } else { 0 }))
}

/**
 * STX - Store X Register
 *
 * M = X
 *
 * Stores the contents of the X register into memory.
 *
 * Processor Status after use:
 *
 * C	Carry Flag	Not affected
 * Z	Zero Flag	Not affected
 * I	Interrupt Disable	Not affected
 * D	Decimal Mode Flag	Not affected
 * B	Break Command	Not affected
 * V	Overflow Flag	Not affected
 * N	Negative Flag	Not affected
 */
#[named]
fn stx<A: AddressingMode>(
    c: &mut Cpu,
    d: Option<&Debugger>,
    in_cycles: usize,
    extra_cycle_on_page_crossing: bool,
    decode_only: bool,
    quiet: bool,
) -> Result<(i8, usize), CpuError> {
    let (tgt, extra_cycle) = A::target_address(c, extra_cycle_on_page_crossing)?;
    if !quiet {
        debug_out_opcode::<A>(c, function_name!())?;
    }

    if !decode_only {
        // store X in memory
        A::store(c, d, tgt, c.regs.x)?;
    }
    Ok((A::len(), in_cycles + if extra_cycle { 1 } else { 0 }))
}

/**
 * STY - Store Y Register
 *
 * M = Y
 *
 * Stores the contents of the Y register into memory.
 *
 * Processor Status after use:
 *
 * C	Carry Flag	Not affected
 * Z	Zero Flag	Not affected
 * I	Interrupt Disable	Not affected
 * D	Decimal Mode Flag	Not affected
 * B	Break Command	Not affected
 * V	Overflow Flag	Not affected
 * N	Negative Flag	Not affected
 */
#[named]
fn sty<A: AddressingMode>(
    c: &mut Cpu,
    d: Option<&Debugger>,
    in_cycles: usize,
    extra_cycle_on_page_crossing: bool,
    decode_only: bool,
    quiet: bool,
) -> Result<(i8, usize), CpuError> {
    let (tgt, extra_cycle) = A::target_address(c, extra_cycle_on_page_crossing)?;
    if !quiet {
        debug_out_opcode::<A>(c, function_name!())?;
    }

    if !decode_only {
        // store y in memory
        A::store(c, d, tgt, c.regs.y)?;
    }
    Ok((A::len(), in_cycles + if extra_cycle { 1 } else { 0 }))
}

/**
 * TAS (undoc) (aka XAS, SHS)
 *
 * Puts A AND X in SP and stores A AND X AND (high-byte of addr. + 1) at addr.
 *
 * unstable: sometimes 'AND (H+1)' is dropped, page boundary crossings may not work (with the high-byte of the value used as the high-byte of the address)
 *
 * A AND X -> SP, A AND X AND (H+1) -> M
 *
 * N	Z	C	I	D	V
 * -	-	-	-	-	-
 *
 * addressing	assembler	opc	bytes	cycles
 * absolut,Y	TAS oper,Y	9B	3	5  	†
*/
#[named]
fn tas<A: AddressingMode>(
    c: &mut Cpu,
    d: Option<&Debugger>,
    in_cycles: usize,
    extra_cycle_on_page_crossing: bool,
    decode_only: bool,
    quiet: bool,
) -> Result<(i8, usize), CpuError> {
    let (tgt, extra_cycle) = A::target_address(c, extra_cycle_on_page_crossing)?;
    if !quiet {
        debug_out_opcode::<A>(c, function_name!())?;
    }
    if !decode_only {
        // get msb from target address
        let mut h = (tgt >> 8) as u8;

        // add 1 on msb when page crossing
        // [https://csdb.dk/release/?id=198357](NMOS 6510 Unintended Opcodes)
        if extra_cycle_on_page_crossing {
            h = h.wrapping_add(1);
        }

        // set sp
        c.regs.s = c.regs.a & c.regs.x;
        let res = c.regs.s & h.wrapping_add(1);

        // store
        A::store(c, d, tgt, res)?;
    }
    Ok((A::len(), in_cycles + if extra_cycle { 1 } else { 0 }))
}

/**
 * TAX - Transfer Accumulator to X
 *
 * X = A
 *
 * Copies the current contents of the accumulator into the X register and sets the zero and negative flags as appropriate.
 *
 * Processor Status after use:
 *
 * C	Carry Flag	Not affected
 * Z	Zero Flag	Set if X = 0
 * I	Interrupt Disable	Not affected
 * D	Decimal Mode Flag	Not affected
 * B	Break Command	Not affected
 * V	Overflow Flag	Not affected
 * N	Negative Flag	Set if bit 7 of X is set
 *
 * addressing	assembler	opc	bytes	cycles
 * implied	    TAX	        AA	1	    2  
 */
#[named]
fn tax<A: AddressingMode>(
    c: &mut Cpu,
    _d: Option<&Debugger>,
    in_cycles: usize,
    extra_cycle_on_page_crossing: bool,
    decode_only: bool,
    quiet: bool,
) -> Result<(i8, usize), CpuError> {
    let (_tgt, extra_cycle) = A::target_address(c, extra_cycle_on_page_crossing)?;
    if !quiet {
        debug_out_opcode::<A>(c, function_name!())?;
    }
    if !decode_only {
        c.regs.x = c.regs.a;
        set_zn_flags(c, c.regs.x);
    }
    Ok((A::len(), in_cycles + if extra_cycle { 1 } else { 0 }))
}

/**
 * TAY - Transfer Accumulator to Y
 *
 * Y = A
 * Copies the current contents of the accumulator into the Y register and sets the zero and negative flags as appropriate.
 *
 * Processor Status after use:
 *
 * C	Carry Flag	Not affected
 * Z	Zero Flag	Set if Y = 0
 * I	Interrupt Disable	Not affected
 * D	Decimal Mode Flag	Not affected
 * B	Break Command	Not affected
 * V	Overflow Flag	Not affected
 * N	Negative Flag	Set if bit 7 of Y is set
 *
 * addressing	assembler	opc	bytes	cycles
 * implied	    TAY	        A8	1	    2  
*/
#[named]
fn tay<A: AddressingMode>(
    c: &mut Cpu,
    _d: Option<&Debugger>,
    in_cycles: usize,
    extra_cycle_on_page_crossing: bool,
    decode_only: bool,
    quiet: bool,
) -> Result<(i8, usize), CpuError> {
    let (_, extra_cycle) = A::target_address(c, extra_cycle_on_page_crossing)?;
    if !quiet {
        debug_out_opcode::<A>(c, function_name!())?;
    }
    if !decode_only {
        c.regs.y = c.regs.a;
        set_zn_flags(c, c.regs.y);
    }
    Ok((A::len(), in_cycles + if extra_cycle { 1 } else { 0 }))
}

/**
 * TSX - Transfer Stack Pointer to X
 *
 * X = S
 *
 * Copies the current contents of the stack register into the X register and sets the zero and negative flags as appropriate.
 *
 * Processor Status after use:
 *
 * C	Carry Flag	Not affected
 * Z	Zero Flag	Set if X = 0
 * I	Interrupt Disable	Not affected
 * D	Decimal Mode Flag	Not affected
 * B	Break Command	Not affected
 * V	Overflow Flag	Not affected
 * N	Negative Flag	Set if bit 7 of X is set
 *
 * addressing	assembler	opc	bytes	cycles
 * implied	    TSX	        BA	1	    2
 */
#[named]
fn tsx<A: AddressingMode>(
    c: &mut Cpu,
    _d: Option<&Debugger>,
    in_cycles: usize,
    extra_cycle_on_page_crossing: bool,
    decode_only: bool,
    quiet: bool,
) -> Result<(i8, usize), CpuError> {
    let (_, extra_cycle) = A::target_address(c, extra_cycle_on_page_crossing)?;
    if !quiet {
        debug_out_opcode::<A>(c, function_name!())?;
    }

    if !decode_only {
        c.regs.x = c.regs.s;
        set_zn_flags(c, c.regs.x);
    }
    Ok((A::len(), in_cycles + if extra_cycle { 1 } else { 0 }))
}

/**
 * TXA - Transfer X to Accumulator
 *
 * A = X
 *
 * Copies the current contents of the X register into the accumulator and sets the zero and negative flags as appropriate.
 *
 * Processor Status after use:
 *
 * C	Carry Flag	Not affected
 * Z	Zero Flag	Set if A = 0
 * I	Interrupt Disable	Not affected
 * D	Decimal Mode Flag	Not affected
 * B	Break Command	Not affected
 * V	Overflow Flag	Not affected
 * N	Negative Flag	Set if bit 7 of A is set
 *
 * addressing	assembler	opc	bytes	cycles
 * implied	    TXA	        8A	1	    2  
*/
#[named]
fn txa<A: AddressingMode>(
    c: &mut Cpu,
    _d: Option<&Debugger>,
    in_cycles: usize,
    extra_cycle_on_page_crossing: bool,
    decode_only: bool,
    quiet: bool,
) -> Result<(i8, usize), CpuError> {
    let (_, extra_cycle) = A::target_address(c, extra_cycle_on_page_crossing)?;
    if !quiet {
        debug_out_opcode::<A>(c, function_name!())?;
    }
    if !decode_only {
        c.regs.a = c.regs.x;
        set_zn_flags(c, c.regs.a);
    }
    Ok((A::len(), in_cycles + if extra_cycle { 1 } else { 0 }))
}

/**
 * TXS - Transfer X to Stack Pointer
 *
 * S = X
 *
 * Copies the current contents of the X register into the stack register.
 *
 * Processor Status after use:
 *
 * C	Carry Flag	Not affected
 * Z	Zero Flag	Not affected
 * I	Interrupt Disable	Not affected
 * D	Decimal Mode Flag	Not affected
 * B	Break Command	Not affected
 * V	Overflow Flag	Not affected
 * N	Negative Flag	Not affected
 *
 * addressing	assembler	opc	bytes	cycles
 * implied	    TXS	        9A	1	    2  
 */
#[named]
fn txs<A: AddressingMode>(
    c: &mut Cpu,
    _d: Option<&Debugger>,
    in_cycles: usize,
    extra_cycle_on_page_crossing: bool,
    decode_only: bool,
    quiet: bool,
) -> Result<(i8, usize), CpuError> {
    let (_, extra_cycle) = A::target_address(c, extra_cycle_on_page_crossing)?;
    if !quiet {
        debug_out_opcode::<A>(c, function_name!())?;
    }
    if !decode_only {
        c.regs.s = c.regs.x;
    }
    Ok((A::len(), in_cycles + if extra_cycle { 1 } else { 0 }))
}

/**
 * TYA - Transfer Y to Accumulator
 *
 * A = Y
 *
 * Copies the current contents of the Y register into the accumulator and sets the zero and negative flags as appropriate.
 *
 * Processor Status after use:
 *
 * C	Carry Flag	Not affected
 * Z	Zero Flag	Set if A = 0
 * I	Interrupt Disable	Not affected
 * D	Decimal Mode Flag	Not affected
 * B	Break Command	Not affected
 * V	Overflow Flag	Not affected
 * N	Negative Flag	Set if bit 7 of A is set
 *
 * addressing	assembler	opc	    bytes	cycles
 * implied	    TYA	        98	    1	    2  
 */
#[named]
fn tya<A: AddressingMode>(
    c: &mut Cpu,
    _d: Option<&Debugger>,
    in_cycles: usize,
    extra_cycle_on_page_crossing: bool,
    decode_only: bool,
    quiet: bool,
) -> Result<(i8, usize), CpuError> {
    let (_, extra_cycle) = A::target_address(c, extra_cycle_on_page_crossing)?;
    if !quiet {
        debug_out_opcode::<A>(c, function_name!())?;
    }
    if !decode_only {
        c.regs.a = c.regs.y;
        set_zn_flags(c, c.regs.a);
    }
    Ok((A::len(), in_cycles + if extra_cycle { 1 } else { 0 }))
}

/**
 * XAA (undoc) (aka ANE)
 *
 * AND X + AND oper
 *
 * Highly unstable, do not use.
 *
 * A base value in A is determined based on the contets of A and a constant, which may be typically $00, $ff, $ee, etc.
 * The value of this constant depends on temerature, the chip series, and maybe other factors, as well.
 *
 * In order to eliminate these uncertaincies from the equation, use either 0 as the operand or a value of $FF in the accumulator.
 *
 * (A OR CONST) AND X AND oper -> A
 *
 * N	Z	C	I	D	V
 * +	+	-	-	-	-
 *
 * addressing	assembler	opc	bytes	cycles
 * immediate	ANE #oper	8B	2	    2  	††
 */

#[named]
fn xaa<A: AddressingMode>(
    c: &mut Cpu,
    d: Option<&Debugger>,
    in_cycles: usize,
    extra_cycle_on_page_crossing: bool,
    decode_only: bool,
    quiet: bool,
) -> Result<(i8, usize), CpuError> {
    let (tgt, extra_cycle) = A::target_address(c, extra_cycle_on_page_crossing)?;
    if !quiet {
        debug_out_opcode::<A>(c, function_name!())?;
    }
    if !decode_only {
        // read operand
        let b = A::load(c, d, tgt)?;

        // N and Z are set according to the value of the accumulator before the instruction executed
        set_zn_flags(c, c.regs.a);

        // we choose $ef as constant as specified in [https://csdb.dk/release/?id=198357](NMOS 6510 Unintended Opcodes)
        let k = 0xef;
        let res: u8 = (c.regs.a | k) & c.regs.x & b;
        c.regs.a = res;
    }
    Ok((A::len(), in_cycles + if extra_cycle { 1 } else { 0 }))
}<|MERGE_RESOLUTION|>--- conflicted
+++ resolved
@@ -311,7 +311,6 @@
         // read operand
         let b = A::load(c, d, tgt)?;
 
-        /*
         // perform the addition (regs.a+b+C)
         let mut sum: u16;
         if c.is_cpu_flag_set(CpuFlags::D) {
@@ -334,14 +333,12 @@
                 .wrapping_add(b as u16)
                 .wrapping_add(c.is_cpu_flag_set(CpuFlags::C) as u16);
         }
-
         // set flags
         c.set_cpu_flags(CpuFlags::C, sum > 0xff);
         let o = ((c.regs.a as u16) ^ sum) & ((b as u16) ^ sum) & 0x80;
         c.set_cpu_flags(CpuFlags::V, o != 0);
         c.regs.a = (sum & 0xff) as u8;
         set_zn_flags(c, c.regs.a);
-<<<<<<< HEAD
 
         /*
         let aa = c.regs.a as u16;
@@ -373,52 +370,6 @@
         }
         c.regs.a = (wd & 0xff) as u8;
         */
-=======
-        */
-        let mut result: u16 =
-            u16::from(c.regs.a) + u16::from(b) + c.is_cpu_flag_set(CpuFlags::C) as u16;
-
-        //Only run if the CPU is not built in NES mode
-        //TODO: Make sure cpu is removed as dead code in nes builds
-        if c.is_cpu_flag_set(CpuFlags::D) {
-            let mut sum = (c.regs.a & 0xf) + (b & 0xf) + c.is_cpu_flag_set(CpuFlags::C) as u8;
-            if sum >= 0xa {
-                sum = ((sum + 0x6) & 0xf) + 0x10;
-            }
-            let mut sum = (c.regs.a & 0xf0) as u16 + (b & 0xf0) as u16 + sum as u16;
-            c.set_cpu_flags(CpuFlags::Z, result & 0xff == 0);
-            c.set_cpu_flags(CpuFlags::N, (sum & 0x80) > 0);
-            c.set_cpu_flags(
-                CpuFlags::V,
-                (!(c.regs.a ^ b) & (c.regs.a ^ sum as u8) & c.is_cpu_flag_set(CpuFlags::N) as u8)
-                    > 0,
-            );
-            if sum >= 0xa0 {
-                sum += 0x60;
-            }
-            c.set_cpu_flags(CpuFlags::C, sum >= 0x100);
-            result = sum & 0xff;
-        } else {
-            //Set the Carry flag for chain adding multi byte numbers
-            c.set_cpu_flags(CpuFlags::C, result > u16::from(u8::max_value()));
-            c.set_cpu_flags(CpuFlags::Z, result as u8 == 0);
-            //Set the Overflow flag if a signed overflow has occurred
-            c.set_cpu_flags(
-                CpuFlags::V,
-                (!(c.regs.a ^ b)
-                    & (c.regs.a ^ result as u8)
-                    & c.is_cpu_flag_set(CpuFlags::N) as u8)
-                    > 0,
-            );
-            // Negative flag is in bit 7, so it can be used to test if the result is negative,
-            // because a negative value will also have a 1 in bit 7
-            c.set_cpu_flags(
-                CpuFlags::N,
-                result as u8 & c.is_cpu_flag_set(CpuFlags::N) as u8 > 0,
-            );
-        }
-        c.regs.a = result as u8;
->>>>>>> 62890b71
     }
     Ok((A::len(), in_cycles + if extra_cycle { 1 } else { 0 }))
 }
@@ -3078,7 +3029,6 @@
         // read operand
         let b = A::load(c, d, tgt)?;
 
-        /*
         // perform non-bcd subtraction (regs.a-b-1+C)
         let sub: u16 = (c.regs.a as u16)
             .wrapping_sub(b as u16)
@@ -3108,7 +3058,6 @@
         }
         /*
 
-<<<<<<< HEAD
         let aa = c.regs.a as u16;
         let bb = b as u16;
         let is_carry = c.is_cpu_flag_set(CpuFlags::C) as u16;
@@ -3131,48 +3080,6 @@
         c.set_cpu_flags(CpuFlags::C, wd <= 0xff);
         c.regs.a = (wd & 0xff) as u8;
         */
-=======
-        // set flags
-        c.set_cpu_flags(CpuFlags::C, sub < 0x100);
-        let o = ((c.regs.a as u16) ^ sub) & ((b as u16) ^ sub) & 0x80;
-        c.set_cpu_flags(CpuFlags::V, o != 0);
-        c.set_cpu_flags(CpuFlags::Z, c.regs.a == 0);
-        c.set_cpu_flags(CpuFlags::N, utils::is_signed(c.regs.a));
-        */
-
-        let carry = c.is_cpu_flag_set(CpuFlags::C);
-
-        let mut result = u16::from(c.regs.a) + u16::from(!b) + carry as u16;
-        // set the Carry flag for chain adding multi byte numbers
-        c.set_cpu_flags(CpuFlags::C, result > u16::from(u8::max_value()));
-        c.set_cpu_flags(CpuFlags::Z, result as u8 == 0);
-        // set the Overflow flag if a signed overflow has occurred
-        c.set_cpu_flags(
-            CpuFlags::V,
-            ((c.regs.a ^ b) & (c.regs.a ^ result as u8) & c.is_cpu_flag_set(CpuFlags::N) as u8) > 0,
-        );
-        // negative flag is in bit 7, so it can be used to test if the result is negative, because a negative value
-        // will also have a 1 in bit 7
-        c.set_cpu_flags(
-            CpuFlags::N,
-            result as u8 & c.is_cpu_flag_set(CpuFlags::N) as u8 > 0,
-        );
-
-        if c.is_cpu_flag_set(CpuFlags::D) {
-            let value = b as i16;
-
-            let mut sum = (c.regs.a & 0xf) as i16 - (value & 0xf) + carry as i16 - 1;
-            if sum < 0 {
-                sum = ((sum - 0x6) & 0xf) - 0x10;
-            }
-            let mut sum = (c.regs.a & 0xf0) as i16 - (value & 0xf0) + sum;
-            if sum < 0 {
-                sum -= 0x60;
-            }
-            result = (sum & 0xff) as u16;
-        }
-        c.regs.a = result as u8;
->>>>>>> 62890b71
     }
     Ok((A::len(), in_cycles + if extra_cycle { 1 } else { 0 }))
 }
